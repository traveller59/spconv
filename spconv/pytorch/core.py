# Copyright 2021 Yan Yan
#
# Licensed under the Apache License, Version 2.0 (the "License");
# you may not use this file except in compliance with the License.
# You may obtain a copy of the License at
#
#     http://www.apache.org/licenses/LICENSE-2.0
#
# Unless required by applicable law or agreed to in writing, software
# distributed under the License is distributed on an "AS IS" BASIS,
# WITHOUT WARRANTIES OR CONDITIONS OF ANY KIND, either express or implied.
# See the License for the specific language governing permissions and
# limitations under the License.

from typing import List, Optional, Tuple, Union

import numpy as np
import torch
from spconv.core import ConvAlgo
from spconv.pytorch.constants import PYTORCH_VERSION
from spconv.tools import CUDAKernelTimer

if PYTORCH_VERSION >= [1, 8, 0]:
    try:
        import torch.fx
        if PYTORCH_VERSION >= [1, 10, 0]:
            from torch.fx import ProxyableClassMeta
        else:
            from torch.fx.symbolic_trace import ProxyableClassMeta
        SpConvTensorMeta = ProxyableClassMeta
    except:

        class SpConvTensorMeta(type):
            pass
else:

    class SpConvTensorMeta(type):
        pass


class ThrustSortAllocator:
    def __init__(self, device: torch.device) -> None:
        super().__init__()
        self.alloced_objs = {}

        self.device = device

    def alloc(self, n: int):
        if n in self.alloced_objs:
            return self.alloced_objs[n].data_ptr()
        for n_cur, ten in self.alloced_objs.items():
            if n < n_cur:
                return ten.data_ptr()
        ten = torch.empty([n], dtype=torch.uint8, device=self.device)
        self.alloced_objs[n] = ten
        return ten.data_ptr()


class IndiceData(object):
    def __init__(self, out_indices, indices, indice_pairs, indice_pair_num,
                 spatial_shape, out_spatial_shape, is_subm: bool, algo: ConvAlgo,
                 ksize: List[int], stride: List[int], dilation: List[int], padding: List[int]):
        self.out_indices = out_indices
        self.indices = indices
        self.indice_pairs = indice_pairs
        self.indice_pair_num = indice_pair_num
        self.spatial_shape = spatial_shape
        self.out_spatial_shape = out_spatial_shape
        self.is_subm = is_subm
        self.algo = algo
        self.ksize = ksize
        self.stride = stride
        self.dilation = dilation
        self.padding = padding


class ImplicitGemmIndiceData(object):
    def __init__(self, out_indices: torch.Tensor, indices: torch.Tensor,
                 pair_fwd: torch.Tensor, pair_bwd: torch.Tensor,
                 pair_mask_fwd_splits: List[torch.Tensor],
                 pair_mask_bwd_splits: List[torch.Tensor],
                 mask_argsort_fwd_splits: List[torch.Tensor],
                 mask_argsort_bwd_splits: List[torch.Tensor],
                 masks: List[np.ndarray], spatial_shape, 
                 out_spatial_shape, is_subm: bool, algo: ConvAlgo,
                 ksize: List[int], stride: List[int], dilation: List[int], padding: List[int]):
        self.out_indices = out_indices
        self.indices = indices
        self.pair_fwd = pair_fwd
        self.pair_bwd = pair_bwd
        self.pair_mask_fwd_splits = pair_mask_fwd_splits
        self.pair_mask_bwd_splits = pair_mask_bwd_splits
        self.mask_argsort_fwd_splits = mask_argsort_fwd_splits
        self.mask_argsort_bwd_splits = mask_argsort_bwd_splits
        self.masks = masks
        self.spatial_shape = spatial_shape
        self.out_spatial_shape = out_spatial_shape
        self.is_subm = is_subm
        self.algo = algo
        self.ksize = ksize
        self.stride = stride
        self.dilation = dilation
        self.padding = padding


def scatter_nd(indices, updates, shape):
    """pytorch edition of tensorflow scatter_nd.
    this function don't contain except handle code. so use this carefully
    when indice repeats, don't support repeat add which is supported
    in tensorflow.
    """
    ret = torch.zeros(*shape, dtype=updates.dtype, device=updates.device)
    ndim = indices.shape[-1]
    output_shape = list(indices.shape[:-1]) + shape[indices.shape[-1]:]
    flatted_indices = indices.view(-1, ndim)
    slices = [flatted_indices[:, i] for i in range(ndim)]
    slices += [Ellipsis]
    ret[slices] = updates.view(*output_shape)
    return ret


# ProxyableClassMeta is used for TensorRT conversion in future.
class SparseConvTensor(metaclass=SpConvTensorMeta):
    def __init__(self,
                 features: torch.Tensor,
                 indices: torch.Tensor,
                 spatial_shape: List[int],
                 batch_size: int,
                 grid: Optional[torch.Tensor] = None,
                 voxel_num: Optional[torch.Tensor] = None,
                 indice_dict: Optional[dict] = None,
                 benchmark: bool = False,
                 permanent_thrust_allocator: bool = False,
                 enable_timer: bool = False,
                 force_algo: Optional[ConvAlgo] = None):
        """
        Args:
            features: [num_points, num_features] feature tensor
            indices: [num_points, ndim + 1] indice tensor. batch index saved in indices[:, 0]
            spatial_shape: spatial shape of your sparse data
            batch_size: batch size of your sparse data
            grid: pre-allocated grid tensor. should be used when the volume of spatial shape
                is very large.
            benchmark: whether to enable benchmark. if enabled, all sparse operators will be record to
                SparseConvTensor.
            enable_timer: if exists, all spconv internal ops run time will be record in _timer.
            force_algo: force conv/pool layers use this algo, should only used for debug.
        """
        ndim = indices.shape[1] - 1
        assert features.ndim == 2
        assert indices.ndim == 2
        assert len(spatial_shape) == ndim, "spatial shape must equal to ndim"
        assert indices.dtype == torch.int32, "only support int32"
        assert batch_size > 0
        self._features = features
        self.indices = indices
        self.spatial_shape = spatial_shape
        self.batch_size = batch_size
        if indice_dict is None:
            indice_dict = {}
        self.indice_dict = indice_dict
        if grid is None:
            grid = torch.Tensor()  # empty tensor
        self.grid = grid
        self.voxel_num = voxel_num  # for tensorrt
        self.benchmark = benchmark
        self.benchmark_record = {}
        self.thrust_allocator: Optional[ThrustSortAllocator] = None
        if permanent_thrust_allocator:
            self.thrust_allocator = ThrustSortAllocator(features.device)
        self._timer = CUDAKernelTimer(enable_timer)
        self.force_algo = force_algo

    def replace_feature(self, feature: torch.Tensor):
        """we need to replace x.features = F.relu(x.features) with x = x.replace_feature(F.relu(x.features))
        due to limit of torch.fx
        """
        # assert feature.shape[0] == self.indices.shape[0], "replaced num of features not equal to indices"
        new_spt = SparseConvTensor(feature, self.indices, self.spatial_shape,
                                   self.batch_size, self.grid, self.voxel_num,
                                   self.indice_dict)
        new_spt.benchmark = self.benchmark
        new_spt.benchmark_record = self.benchmark_record
        new_spt.thrust_allocator = self.thrust_allocator
        new_spt._timer = self._timer
        new_spt.force_algo = self.force_algo

        return new_spt

    @property
    def features(self):
        return self._features

    @features.setter
    def features(self, val):
        msg = (
            "you can't set feature directly, use 'x = x.replace_feature(your_new_feature)'"
            " to generate new SparseConvTensor instead.")
        raise ValueError(msg)

    @classmethod
    def from_dense(cls, x: torch.Tensor):
        """create sparse tensor fron channel last dense tensor by to_sparse
        x must be NHWC tensor, channel last
        """
        x_sp = x.to_sparse(x.ndim - 1)
        spatial_shape = list(x_sp.shape[1:-1])
        batch_size = x_sp.shape[0]
        indices_th = x_sp.indices().permute(1, 0).contiguous().int()
        features_th = x_sp.values()
        return cls(features_th, indices_th, spatial_shape, batch_size)

    @property
    def spatial_size(self):
        return np.prod(self.spatial_shape)

    def find_indice_pair(
            self, key) -> Optional[Union[IndiceData, ImplicitGemmIndiceData]]:
        if key is None:
            return None
        if key in self.indice_dict:
            return self.indice_dict[key]
        return None

    def dense(self, channels_first: bool = True):
        output_shape = [self.batch_size] + list(
            self.spatial_shape) + [self.features.shape[1]]
        res = scatter_nd(
            self.indices.to(self.features.device).long(), self.features,
            output_shape)
        if not channels_first:
            return res
        ndim = len(self.spatial_shape)
        trans_params = list(range(0, ndim + 1))
        trans_params.insert(1, ndim + 1)
        return res.permute(*trans_params).contiguous()

    # remove this due to limit of torch.fx
    # @property
    # def sparity(self):
    #     return self.indices.shape[0] / np.prod(
    #         self.spatial_shape) / self.batch_size

    def shadow_copy(self) -> "SparseConvTensor":
        """create a new spconv tensor with all member unchanged"""
        tensor = SparseConvTensor(self.features, self.indices,
                                  self.spatial_shape, self.batch_size,
                                  self.grid, self.voxel_num, self.indice_dict,
                                  self.benchmark)
        tensor.benchmark_record = self.benchmark_record
        tensor.thrust_allocator = self.thrust_allocator
        tensor._timer = self._timer
<<<<<<< HEAD
        tensor.force_algo = self.force_algo
        return tensor
=======
        return tensor

def expand_nd(ndim: int, val: Union[int, List[int], Tuple[int, ...]]) -> List[int]:
    if isinstance(val, int):
        res = [val] * ndim 
    elif isinstance(val, tuple):
        res = list(val)
    else:
        res = val
    assert len(res) == ndim
    return res 
>>>>>>> 8aa0f1f7
<|MERGE_RESOLUTION|>--- conflicted
+++ resolved
@@ -250,10 +250,7 @@
         tensor.benchmark_record = self.benchmark_record
         tensor.thrust_allocator = self.thrust_allocator
         tensor._timer = self._timer
-<<<<<<< HEAD
         tensor.force_algo = self.force_algo
-        return tensor
-=======
         return tensor
 
 def expand_nd(ndim: int, val: Union[int, List[int], Tuple[int, ...]]) -> List[int]:
@@ -264,5 +261,4 @@
     else:
         res = val
     assert len(res) == ndim
-    return res 
->>>>>>> 8aa0f1f7
+    return res 