# Copyright 2021 Yan Yan
#
# Licensed under the Apache License, Version 2.0 (the "License");
# you may not use this file except in compliance with the License.
# You may obtain a copy of the License at
#
#     http://www.apache.org/licenses/LICENSE-2.0
#
# Unless required by applicable law or agreed to in writing, software
# distributed under the License is distributed on an "AS IS" BASIS,
# WITHOUT WARRANTIES OR CONDITIONS OF ANY KIND, either express or implied.
# See the License for the specific language governing permissions and
# limitations under the License.

import contextlib
from cumm.gemm.core.metaarray import MetaArray, seq
from cumm import dtypes
import pccm
from cumm.gemm.layout import TensorGeneric, to_stride
from cumm.common import TensorView, TensorViewHashKernel, TensorViewKernel, ThrustLib
from cumm.gemm import codeops
from typing import List
from cumm.conv.params import ConvProblem
import numpy as np


class CudaCommonKernel(pccm.ParameterizedClass):
    # we need to use PClass instead of Class
    # because cuda global function can't be put in class body.
    def __init__(self) -> None:
        super().__init__()
        self.add_include("tensorview/cuda/launch.h")
        self.add_include("tensorview/cuda/kernel_utils.h")

    @pccm.cuda.cuda_global_function
    def arange_kernel(self):
        code = pccm.FunctionCode()
        code.targ("T")
        code.arg("data", f"T*")
        code.arg("size", f"int")
        code.raw(f"""
        for (int i : tv::KernelLoopX<int>(size)) {{
            data[i] = T(i);
        }}
        """)
        return code

    @pccm.cuda.cuda_global_function
    def fill_kernel(self):
        code = pccm.FunctionCode()
        code.targ("T")
        code.arg("data", f"T*")
        code.arg("val", f"T")
        code.arg("size", f"int")
        code.raw(f"""
        for (int i : tv::KernelLoopX<int>(size)) {{
            data[i] = T(val);
        }}
        """)
        return code

    @pccm.cuda.cuda_global_function
    def maximum_value_kernel(self):
        code = pccm.FunctionCode()
        code.targ("T")
        code.arg("data", f"T*")
        code.arg("val", f"T")
        code.arg("size", f"int")
        code.raw(f"""
        for (int i : tv::KernelLoopX<int>(size)) {{
            data[i] = max(data[i], val);
        }}
        """)
        return code


class ConvOutLocIter(pccm.ParameterizedClass):

    def __init__(self, problem: ConvProblem, use_i64: bool = False):
        super().__init__()
        self.add_dependency(TensorView)
        self.add_param_class("lociter", problem, "ConvProblem")
        if use_i64:
            layout_npq = TensorGeneric(problem.ndim + 1, False, dtypes.int64)
        else:
            layout_npq = TensorGeneric(problem.ndim + 1, False)
        layout_rs = TensorGeneric(problem.ndim, False)

        self.add_param_class("lociter", layout_npq, "LayoutNPQ")
        self.add_param_class("lociter_rs", layout_rs, "LayoutRS")

        self.ndim = problem.ndim
        self.add_member("problem_", f"ConvProblem")
        self.add_member("count_", f"tv::array<int, {self.ndim}>")
        self.add_member("layout_npq", f"LayoutNPQ")
        self.add_member("layout_rs", f"LayoutRS")

    @pccm.constructor(header_only=True, attrs=["TV_HOST_DEVICE_INLINE"])
    def ctor(self):
        code = pccm.FunctionCode()
        code.arg("problem", f"ConvProblem const&")
        code.ctor_init("problem_", f"problem")
        zeros = ", ".join(["0"] * self.ndim)
        code.ctor_init("count_", f"{{{zeros}}}")
        pqs = codeops.unpack("problem.output_dims", range(self.ndim))
        rss = codeops.unpack("problem.ksize", range(self.ndim))

        code.ctor_init("layout_npq",
                       f"LayoutNPQ::from_shape({{problem.N, {pqs}}})")
        code.ctor_init("layout_rs", f"LayoutRS::from_shape({{{rss}}})")

        return code

    @pccm.member_function(header_only=True,
                          attrs=["TV_HOST_DEVICE_INLINE"],
                          name="operator++")
    def increment(self):
        code = pccm.FunctionCode()
        for i in range(self.ndim - 1, -1, -1):
            code.raw(f"""
            if (++count_[{i}] < problem_.ksize[{i}]){{
                return *this;
            }}
            count_[{i}] = 0;
            """)
        code.raw("return *this;")
        return code.ret(f"{self.class_name}&")

    @pccm.member_function(header_only=True, attrs=["TV_HOST_DEVICE_INLINE"])
    def set_filter_offset(self):
        code = pccm.FunctionCode()
        code.arg("filter_offset", "int")
        code.raw(f"""
        layout_rs.inverse(filter_offset, count_);
        """)
        return code

    @pccm.member_function(header_only=True,
                          attrs=["TV_HOST_DEVICE_INLINE"],
                          const=True)
    def nhw_to_npq(self):
        code = pccm.FunctionCode()
        code.arg("nhw_offset", "const int*")
        code.nontype_targ("NoStride", "bool")
        for i in range(self.ndim):
            code.raw(f"""
            int r_{i} = count_[{i}];
            int h_{i} = (nhw_offset[{i + 1}] + problem_.padding[{i}] - 
                r_{i} * problem_.dilation[{i}]) / (NoStride ? 1 : problem_.stride[{i}]);
            """)
        h0h1h2 = codeops.unpack_str("h", range(self.ndim))
        code.raw(f"""
        return {{nhw_offset[0], {h0h1h2}}};
        """)
        return code.ret(f"tv::array<int, {self.ndim + 1}>")

    @pccm.member_function(header_only=True,
                          attrs=["TV_HOST_DEVICE_INLINE"],
                          const=True)
    def npq_to_nhw(self):
        code = pccm.FunctionCode()
        code.arg("npq_offset", "const int*")
        for i in range(self.ndim):
            code.raw(f"""
            int r_{i} = count_[{i}];
            int h_{i} = npq_offset[{i + 1}] * problem_.stride[{i}] - problem_.padding[{i}] + r_{i} * problem_.dilation[{i}];
            """)
        h0h1h2 = codeops.unpack_str("h", range(self.ndim))
        code.raw(f"""
        return {{npq_offset[0], {h0h1h2}}};
        """)
        return code.ret(f"tv::array<int, {self.ndim + 1}>")

    @pccm.member_function(header_only=True,
                          attrs=["TV_HOST_DEVICE_INLINE"],
                          const=True)
    def query_npq(self):
        code = pccm.FunctionCode()
        code.arg("nhw_offset", "const int*")
        code.arg("npq_offset", f"tv::array<int, {self.ndim + 1}>&")
        code.ret("bool")
        code.raw(f"""
        auto npq_no_stride = nhw_to_npq<true>(nhw_offset);
        npq_offset[0] = npq_no_stride[0];
        """)
        hw_valid = []  # type: List[str]
        stride_valid = []  # type: List[str]
        for i in range(self.ndim):
            code.raw(
                f"npq_offset[{i + 1}] = npq_no_stride[{i + 1}] / problem_.stride[{i}];"
            )
            hw_valid.append(
                (f"npq_offset[{i + 1}] >= 0 && "
                 f"npq_offset[{i + 1}] < problem_.output_dims[{i}]"))
            stride_valid.append(
                f"!(npq_no_stride[{i + 1}] % problem_.stride[{i}])")
        code.raw(f"""
        return npq_no_stride[0] < problem_.N && 
            {' && '.join(hw_valid)} &&
            {' && '.join(stride_valid)};
        """)
        return code

    @pccm.member_function(header_only=True,
                          attrs=["TV_HOST_DEVICE_INLINE"],
                          const=True)
    def query_npq_no_stride(self):
        code = pccm.FunctionCode()
        code.arg("nhw_offset", "const int*")
        code.arg("npq_offset", f"tv::array<int, {self.ndim + 1}>&")
        code.ret("bool")
        code.raw(f"""
        npq_offset = nhw_to_npq<true>(nhw_offset);
        """)
        hw_valid = []  # type: List[str]
        for i in range(self.ndim):
            hw_valid.append(
                (f"npq_offset[{i + 1}] >= 0 && "
                 f"npq_offset[{i + 1}] < problem_.output_dims[{i}]"))
        code.raw(f"""
        return npq_offset[0] < problem_.N && 
            {' && '.join(hw_valid)};
        """)
        return code

    @pccm.member_function(header_only=True,
                          attrs=["TV_HOST_DEVICE_INLINE"],
                          const=True)
    def query_nhw(self):
        code = pccm.FunctionCode()
        code.arg("npq_offset", "const int*")
        code.arg("nhw_offset", f"tv::array<int, {self.ndim + 1}>&")
        code.ret("bool")
        code.raw(f"""
        nhw_offset = npq_to_nhw(npq_offset);
        """)
        hw_valid = []  # type: List[str]
        for i in range(self.ndim):
            hw_valid.append(
                (f"nhw_offset[{i + 1}] >= 0 && "
                 f"nhw_offset[{i + 1}] < problem_.input_dims[{i}]"))
        code.raw(f"""
        return nhw_offset[0] < problem_.N && 
            {' && '.join(hw_valid)};
        """)
        return code

    @pccm.member_function(header_only=True,
                          attrs=["TV_HOST_DEVICE_INLINE"],
                          const=True)
    def query_nhw_out(self):
        code = pccm.FunctionCode()
        code.arg("npq_offset", "const int*")
        code.arg("nhw_offset", f"tv::array<int, {self.ndim + 1}>&")
        code.ret("bool")
        code.raw(f"""
        nhw_offset = npq_to_nhw(npq_offset);
        """)
        hw_valid = []  # type: List[str]
        for i in range(self.ndim):
            hw_valid.append(
                (f"nhw_offset[{i + 1}] >= 0 && "
                 f"nhw_offset[{i + 1}] < problem_.output_dims[{i}]"))
        code.raw(f"""
        return nhw_offset[0] < problem_.N && 
            {' && '.join(hw_valid)};
        """)
        return code


class SparseConvIndicesKernel(pccm.ParameterizedClass):

    def __init__(self, problem: ConvProblem, dtype_indices: dtypes.DType):
        super().__init__()
        self.add_dependency(TensorView, TensorViewKernel, TensorViewHashKernel)
        self.loc_iter = ConvOutLocIter(problem)
        self.loc_iter_64 = ConvOutLocIter(problem, True)

        self.add_param_class("spinds", self.loc_iter, "ConvLocIter")
        self.add_param_class("spinds64", self.loc_iter_64, "ConvLocIter64")
        self.add_param_class("spinds", problem, "ConvProblem")
        self.add_param_class("cudakers", CudaCommonKernel())
        self.add_include("tensorview/hash/ops.h")
        self.ndim = problem.ndim
        self.dtype_indices = dtype_indices
        self.dtype_indices_uniq = dtype_indices

        assert dtype_indices == dtypes.int32 or dtype_indices == dtypes.int64

    @pccm.cuda.cuda_global_function
    def calc_conv_indices_stage1(self):
        code = pccm.FunctionCode()
        code.targ("TIndiceUniq")
        code.targ("TConvLocIter")
        code.arg("loc_iter", f"TConvLocIter")  # [N, ndim + 1]
        code.arg("indices_in", f"const int*")  # [N, ndim + 1]
        code.arg("indice_pairs",
                 f"{self.dtype_indices}*")  # [2, kernelProd, MaxSize]
        code.arg("indice_pairs_for_uniq",
                 f"TIndiceUniq*")  # [kernelProd * MaxSize + 1]
        code.arg("indice_num_per_loc", f"int*")  # [kernelProd]

        code.arg("num_indices_in", "int")
        code.arg("indices_pair_size", "int")

        code.arg("RS", "int")
        code.arg("transposed", "bool")

        code.raw(f"""
        int filter_offset = blockIdx.y;
        loc_iter.set_filter_offset(filter_offset);
        // int indices_pair_size_mul_RS = indices_pair_size * RS;
        int filter_offset_mul_indices_pair_size = filter_offset * indices_pair_size;
        for (int i : tv::KernelLoopX<int>(num_indices_in)) {{
            tv::array<int, {self.ndim + 1}> npq_offset;
            bool valid;
            if (transposed){{
                valid = loc_iter.query_nhw_out(indices_in + i * {self.ndim + 1}, npq_offset);
            }}else{{
                valid = loc_iter.query_npq(indices_in + i * {self.ndim + 1}, npq_offset);
            }}
            if (valid){{
                int old_num = tv::cuda::atomicAggInc(indice_num_per_loc + filter_offset);
                int64_t offset = loc_iter.layout_npq(npq_offset);
                if (old_num < indices_pair_size){{
                    indice_pairs[filter_offset_mul_indices_pair_size + old_num] = i;
                    // indice_pairs[indices_pair_size_mul_RS + filter_offset_mul_indices_pair_size + old_num] = offset;
                    indice_pairs_for_uniq[filter_offset_mul_indices_pair_size + old_num] = offset;
                }}
            }}
        }}
        """)
        return code

    @pccm.cuda.cuda_global_function
    def build_conv_hash_table(self):
        code = pccm.FunctionCode()
        code.targ("TTable")
        code.targ("TLayoutNPQ")

        code.arg("table", f"TTable")  # [N, ndim + 1]
        code.arg("indices_out", f"int*")  # [N, ndim + 1]
        code.arg(
            "indice_pairs_for_uniq",
            f"const typename TTable::key_type*")  # [2, kernelProd, MaxSize]
        code.arg("layout_npq", f"TLayoutNPQ")  # [N, ndim + 1]

        code.arg("num_indices", "int")

        code.raw(f"""
        for (int output_index : tv::KernelLoopX<int>(num_indices)) {{
            auto output_coord_offset = indice_pairs_for_uniq[output_index];
            layout_npq.inverse(output_coord_offset, indices_out + {self.ndim + 1} * output_index);
            table.insert(output_coord_offset, output_index);
        }}
        """)
        return code

    @pccm.cuda.cuda_global_function
    def arange_hash_table_and_assign_out(self):
        code = pccm.FunctionCode()
        code.targ("TTable")
        code.targ("TLayoutNPQ")
        code.arg("table", f"TTable")  # [N, ndim + 1]
        code.arg("indices_out", f"int*")  # [N, ndim + 1]
        code.arg("count", f"int*")  # [N, ndim + 1]
        code.arg("limit", f"int")  # [N, ndim + 1]
        code.arg("layout_npq", f"TLayoutNPQ")  # [N, ndim + 1]

        code.raw(f"""
        
        auto key_ptr = table.key_ptr();
        auto value_ptr = table.value_ptr();

        for (auto i : tv::KernelLoopX<int>(table.size())) {{
            auto output_coord_offset = key_ptr[i];
            if (output_coord_offset != TTable::empty_key) {{
                auto output_index = tv::cuda::atomicAggInc(count);
                if (output_index < limit){{
                    value_ptr[i] = output_index;
                    layout_npq.inverse(output_coord_offset, indices_out + {self.ndim + 1} * output_index);
                }}else{{
                    value_ptr[i] = -1;
                }}
            }}
        }}
        """)
        return code

    @pccm.cuda.cuda_global_function
    def arange_hash_table(self):
        code = pccm.FunctionCode()
        code.targ("TTable")
        code.arg("table", f"TTable")  # [N, ndim + 1]
        code.arg("out_indices_offset",
                 f"typename TTable::key_type *")  # [N, ndim + 1]

        code.arg("count", f"int*")  # [N, ndim + 1]
        code.arg("limit", f"int")  # [N, ndim + 1]
        code.raw(f"""
        
        auto key_ptr = table.key_ptr();
        auto value_ptr = table.value_ptr();

        for (auto i : tv::KernelLoopX<int>(table.size())) {{
            auto output_coord_offset = key_ptr[i];
            if (output_coord_offset != TTable::empty_key) {{
                auto output_index = tv::cuda::atomicAggInc(count);
                value_ptr[i] = output_index < limit ? output_index : -1;
                out_indices_offset[output_index] = output_coord_offset;
            }}
        }}
        """)
        return code

    @pccm.cuda.cuda_global_function
    def assign_out_indices(self):
        code = pccm.FunctionCode()
        code.targ("T")
        code.targ("TLayoutNPQ")
        code.arg("indices_out", f"int*")  # [N, ndim + 1]
        code.arg("out_indices_offset", f"const T*")  # [N, ndim + 1]
        code.arg("layout_npq", f"TLayoutNPQ")  # [N, ndim + 1]
        code.arg("size", f"int")  # [N, ndim + 1]
        code.raw(f"""
        for (auto i : tv::KernelLoopX<int>(size)) {{
            layout_npq.inverse(out_indices_offset[i], indices_out + {self.ndim + 1} * i);
        }}
        """)
        return code

    @pccm.cuda.cuda_global_function
    def calc_conv_indices_stage2(self):
        code = pccm.FunctionCode()
        code.targ("TTable")
        code.arg("table", f"TTable")  # [N, ndim + 1]
        code.arg("indice_pairs_uniq_before_sort",
                 f"const typename TTable::key_type*")  # [kernelProd, MaxSize]
        code.arg("indice_pairs_out_part", f"int*")  # [kernelProd, MaxSize]
        code.arg("num_indices_in", "int")
        code.arg("indices_pair_size", "int")
        code.raw(f"""
        int filter_offset = blockIdx.y;
        auto indice_pairs_out_part_filter = indice_pairs_out_part + filter_offset * indices_pair_size;
        auto indice_pairs_uniq_before_sort_filter = indice_pairs_uniq_before_sort + filter_offset * indices_pair_size;
        for (int i : tv::KernelLoopX<int>(num_indices_in)) {{
            {self.dtype_indices} output_coord_offset = indice_pairs_uniq_before_sort_filter[i];
            if (output_coord_offset != std::numeric_limits<typename TTable::key_type>::max()){{
                auto table_offset = table.lookup_offset(output_coord_offset);
                if (table_offset != -1){{
                    indice_pairs_out_part_filter[i] = table.value_ptr()[table_offset];
                }}
            }}
        }}
        """)
        return code

    @pccm.cuda.cuda_global_function
    def calc_conv_indices_stage2_bounded(self):
        """if we bound output indices, some pair may be invalid,
        so we need to atomicAdd and assign again.
        here we will use indice_pairs_uniq as temp memory of 
        indice_pairs_in_part.
        """
        code = pccm.FunctionCode()
        code.targ("TTable")

        code.arg("table", f"TTable")  # [N, ndim + 1]
        code.arg("indice_pairs_uniq_before_sort",
                 f"const typename TTable::key_type*")  # [kernelProd, MaxSize]
        code.arg("indice_pairs_in_part_temp",
                 f"const int*")  # [kernelProd, MaxSize]
        code.arg("indice_pairs_in_part", f"int*")  # [kernelProd, MaxSize]
        code.arg("indice_pairs_out_part", f"int*")  # [kernelProd, MaxSize]
        code.arg("indice_num_per_loc", f"int*")  # [kernelProd]
        code.arg("num_indices_in", "int")
        code.arg("indices_pair_size", "int")
        code.raw(f"""
        int filter_offset = blockIdx.y;
        auto indice_pairs_in_part_filter = indice_pairs_in_part + filter_offset * indices_pair_size;
        auto indice_pairs_out_part_filter = indice_pairs_out_part + filter_offset * indices_pair_size;

        auto indice_pairs_in_part_temp_filter = indice_pairs_in_part_temp + filter_offset * indices_pair_size;
        auto indice_pairs_uniq_before_sort_filter = indice_pairs_uniq_before_sort + filter_offset * indices_pair_size;

        for (int i : tv::KernelLoopX<int>(num_indices_in)) {{
            {self.dtype_indices} output_coord_offset = indice_pairs_uniq_before_sort_filter[i];
            if (output_coord_offset != std::numeric_limits<typename TTable::key_type>::max()){{
                auto table_offset = table.lookup_offset(output_coord_offset);
                if (table_offset != -1){{
                    int old_num = tv::cuda::atomicAggInc(indice_num_per_loc + filter_offset);
                    indice_pairs_in_part_filter[old_num] = indice_pairs_in_part_temp_filter[i];
                    indice_pairs_out_part_filter[old_num] = table.value_ptr()[table_offset];
                }}
            }}
        }}
        """)
        return code

    @pccm.cuda.cuda_global_function
    def calc_conv_indices_stage1_mask(self):
        code = pccm.FunctionCode()
        code.targ("TIndiceUniq")
        code.targ("TConvLocIter")

        code.arg("loc_iter", f"TConvLocIter")  # [N, ndim + 1]
        code.arg("indices_in", f"const int*")  # [N, ndim + 1]
        code.arg("indice_pairs_bwd",
                 f"{self.dtype_indices}*")  # [kernelProd, MaxSize]
        code.arg("indice_pairs_for_uniq",
                 f"TIndiceUniq*")  # [kernelProd * MaxSize + 1]
        code.arg("indice_num_per_loc", f"int*")  # [kernelProd]

        code.arg("num_indices_in", "int")

        code.arg("RS", "int")
        code.arg("transposed", "bool")

        code.raw(f"""
        int filter_offset = blockIdx.y;
        loc_iter.set_filter_offset(filter_offset);
        // int indices_pair_size_mul_RS = num_indices_in * RS;
        int filter_offset_mul_indices_pair_size = filter_offset * num_indices_in;
        for (int input_index : tv::KernelLoopX<int>(num_indices_in)) {{
            tv::array<int, {self.ndim + 1}> npq_offset;
            bool valid;
            if (transposed){{
                valid = loc_iter.query_nhw_out(indices_in + input_index * {self.ndim + 1}, npq_offset);
            }}else{{
                valid = loc_iter.query_npq(indices_in + input_index * {self.ndim + 1}, npq_offset);
            }}
            if (valid){{
                // int old_num = tv::cuda::atomicAggInc(indice_num_per_loc + filter_offset);
                TIndiceUniq output_coord_offset = loc_iter.layout_npq(npq_offset);
                // if (old_num < indices_pair_size){{
                // indice_pairs[filter_offset_mul_indices_pair_size + old_num] = i;
                // indice_pairs_bwd[filter_offset_mul_indices_pair_size + input_index] = output_coord_offset;
                // indice_pairs_for_uniq[filter_offset_mul_indices_pair_size + old_num] = output_coord_offset;
                
                indice_pairs_for_uniq[filter_offset_mul_indices_pair_size + input_index] = output_coord_offset;
                // }}
            }}
        }}
        """)
        return code

    @pccm.cuda.cuda_global_function
    def calc_conv_indices_stage1_mask_direct_table(self):
        code = pccm.FunctionCode()
        code.targ("TIndiceUniq")
        code.targ("TTable")
        code.targ("TConvLocIter")

        code.arg("table", f"TTable")  # [N, ndim + 1]
        code.arg("loc_iter", f"TConvLocIter")  # [N, ndim + 1]

        code.arg("indices_in", f"const int*")  # [N, ndim + 1]
        code.arg("indice_pairs_bwd",
                 f"{self.dtype_indices}*")  # [kernelProd, MaxSize]
        code.arg("indice_pairs_for_uniq",
                 f"TIndiceUniq*")  # [kernelProd * MaxSize + 1]
        code.arg("indice_num_per_loc", f"int*")  # [kernelProd]

        code.arg("num_indices_in", "int")

        code.arg("RS", "int")
        code.arg("transposed", "bool")

        code.raw(f"""
        int filter_offset = blockIdx.y;
        loc_iter.set_filter_offset(filter_offset);
        // int indices_pair_size_mul_RS = num_indices_in * RS;
        int filter_offset_mul_indices_pair_size = filter_offset * num_indices_in;
        for (int input_index : tv::KernelLoopX<int>(num_indices_in)) {{
            tv::array<int, {self.ndim + 1}> npq_offset;
            bool valid;
            if (transposed){{
                valid = loc_iter.query_nhw_out(indices_in + input_index * {self.ndim + 1}, npq_offset);
            }}else{{
                valid = loc_iter.query_npq(indices_in + input_index * {self.ndim + 1}, npq_offset);
            }}
            if (valid){{
                // int old_num = tv::cuda::atomicAggInc(indice_num_per_loc + filter_offset);
                TIndiceUniq output_coord_offset = loc_iter.layout_npq(npq_offset);
                // if (old_num < indices_pair_size){{
                // indice_pairs[filter_offset_mul_indices_pair_size + old_num] = i;
                // indice_pairs_bwd[filter_offset_mul_indices_pair_size + input_index] = output_coord_offset;
                // indice_pairs_for_uniq[filter_offset_mul_indices_pair_size + old_num] = output_coord_offset;
                
                table.insert_key_only(output_coord_offset);
                indice_pairs_for_uniq[filter_offset_mul_indices_pair_size + input_index] = output_coord_offset;
                // }}
            }}
        }}
        """)
        return code

    @pccm.cuda.cuda_global_function
    def calc_conv_indices_stage2_mask(self):
        code = pccm.FunctionCode()
        code.targ("TTable")
        code.nontype_targ("CheckValueValid", "bool")

        code.arg("table", f"TTable")  # [N, ndim + 1]
        code.arg("indice_pairs_fwd",
                 f"int*")  # [kernelProd, MaxSize], inp -> out
        code.arg("indice_pairs_bwd",
                 f"int*")  # [kernelProd, MaxSize], out -> inp
        code.arg("indice_pairs_uniq_before_sort",
                 f"const typename TTable::key_type*")  # [kernelProd, MaxSize]
        code.arg("mask_fwd", f"uint32_t*")  # [kernelProd]
        code.arg("mask_bwd", f"uint32_t*")  # [kernelProd]

        code.arg("num_indices_in", "int")
        code.arg("num_indices_out", "int")
        code.arg("mask_int_count", "int")

        code.raw(f"""
        int filter_offset = blockIdx.y;
        int filter_pointer_offset = filter_offset / 32;
        uint32_t filter_mask_fwd = (1u << (filter_offset % 32));
        // TODO following rule for even kernel size is wrong. 
        // uint32_t filter_mask_bwd = (1u << (gridDim.y - 1 - filter_offset));

        auto indice_pairs_fwd_filter = indice_pairs_fwd + filter_offset * num_indices_out;
        auto indice_pairs_bwd_filter = indice_pairs_bwd + filter_offset * num_indices_in;
        auto indice_pairs_uniq_before_sort_filter = indice_pairs_uniq_before_sort + filter_offset * num_indices_in;

        for (int input_index : tv::KernelLoopX<int>(num_indices_in)) {{
           auto output_coord_offset = indice_pairs_uniq_before_sort_filter[input_index];
            if (output_coord_offset != std::numeric_limits<typename TTable::key_type>::max()){{
                
                auto table_offset = table.lookup_offset(output_coord_offset);
                if (table_offset != -1){{
                    auto output_index = table.value_ptr()[table_offset];
                    bool valid = CheckValueValid ? output_index >= 0 : true;
                    if (valid){{
                        atomicOr(mask_fwd + output_index * mask_int_count + filter_pointer_offset, filter_mask_fwd);
                        // atomicOr(mask_bwd + input_index, filter_mask_bwd);
                        indice_pairs_fwd_filter[output_index] = input_index;
                        if (indice_pairs_bwd != nullptr){{
                            indice_pairs_bwd_filter[input_index] = output_index;
                        }}
                    }}
                }}
            }}
        }}
        """)
        return code

    @pccm.cuda.cuda_global_function
    def calc_conv_indices_stage2_mask_output(self):
        code = pccm.FunctionCode()
        code.arg("indice_pairs_bwd",
                 f"int*")  # [kernelProd, MaxSize], out -> inp
        code.arg("mask_bwd", f"uint32_t*")  # [kernelProd]

        code.arg("num_indices_in", "int")
        code.arg("kv", "int")
        code.arg("mask_int_count", "int")

        code.raw(f"""
        for (int input_index : tv::KernelLoopX<int>(num_indices_in)) {{
            for (int mask_offset = 0; mask_offset < mask_int_count; ++mask_offset){{
                uint32_t mask = 0;
                for (int filter_offset = mask_offset * 32; filter_offset < mask_offset * 32 +  32 && filter_offset < kv; ++filter_offset){{
                    auto val = indice_pairs_bwd[filter_offset * num_indices_in + input_index];
                    mask |= (val != -1) << (filter_offset % 32);
                }}
                mask_bwd[input_index * mask_int_count + mask_offset] = mask;
            }}

        }}
        """)
        return code

    @pccm.cuda.cuda_global_function
    def calc_conv_indices_stage2_inference_mask(self):
        code = pccm.FunctionCode()
        code.targ("TTable")
        code.nontype_targ("CheckValueValid", "bool")

        code.arg("table", f"TTable")  # [N, ndim + 1]
        code.arg("indice_pairs_fwd",
                 f"int*")  # [kernelProd, MaxSize], inp -> out
        code.arg("indice_pairs_bwd",
                 f"int*")  # [kernelProd, MaxSize], out -> inp
        code.arg("indice_pairs_uniq_before_sort",
                 f"const typename TTable::key_type*")  # [kernelProd, MaxSize]

        code.arg("mask_fwd", f"uint32_t*")  # [kernelProd]
        code.arg("num_indices_in", "int")
        code.arg("num_indices_out", "int")
        code.arg("mask_int_count", "int")

        # TODO use block instead of filter_offset?
        code.raw(f"""
        int filter_offset = blockIdx.y;
        int filter_pointer_offset = filter_offset / 32;
        uint32_t filter_mask_fwd = (1u << (filter_offset % 32));

        auto indice_pairs_fwd_filter = indice_pairs_fwd + filter_offset * num_indices_out;
        // auto indice_pairs_bwd_filter = indice_pairs_bwd + filter_offset * num_indices_in;
        auto indice_pairs_uniq_before_sort_filter = indice_pairs_uniq_before_sort + filter_offset * num_indices_in;
        for (int input_index : tv::KernelLoopX<int>(num_indices_in)) {{
            auto output_coord_offset = indice_pairs_uniq_before_sort_filter[input_index];
            if (output_coord_offset != std::numeric_limits<typename TTable::key_type>::max()){{
                auto table_offset = table.lookup_offset(output_coord_offset);
                if (table_offset != -1){{
                    auto output_index = table.value_ptr()[table_offset];
                    bool valid = CheckValueValid ? output_index >= 0 : true;
                    if (valid){{
                        atomicOr(mask_fwd + output_index * mask_int_count + filter_pointer_offset, filter_mask_fwd);
                        indice_pairs_fwd_filter[output_index] = input_index;
                    }}
                }}
            }}
        }}
        """)
        return code

    @pccm.cuda.cuda_global_function
    def build_subm_conv_hash_table(self):
        code = pccm.FunctionCode()
        code.targ("TTable")
        code.targ("TLayoutNPQ")

        code.arg("table", f"TTable")  # [N, ndim + 1]
        code.arg("indices_in", f"const int*")  # [N, ndim + 1]

        code.arg("layout_npq", f"TLayoutNPQ")

        code.arg("num_indices", "int")

        code.raw(f"""
        for (int i : tv::KernelLoopX<int>(num_indices)) {{
            table.insert(layout_npq(indices_in + i * {self.ndim + 1}), i);
        }}
        """)
        return code

    @pccm.cuda.cuda_global_function
    def clean_indices_uniq(self):
        code = pccm.FunctionCode()
        code.targ("T")
        code.arg("indice_pairs_for_uniq", f"T*")
        code.arg("size", f"size_t")
        code.raw(f"""
        for (size_t i : tv::KernelLoopX<size_t>(size)) {{
            indice_pairs_for_uniq[i] = std::numeric_limits<T>::max();
        }}
        """)
        return code

    @pccm.cuda.cuda_global_function
    def calc_subm_conv_indices(self):
        code = pccm.FunctionCode()
        code.targ("TTable")
        code.targ("TConvLocIter")
        code.arg("loc_iter", f"TConvLocIter")  # [N, ndim + 1]
        code.arg("table", f"TTable")  # [N, ndim + 1]

        code.arg("indices_in", f"const int*")  # [N, ndim + 1]
        code.arg("indice_pairs",
                 f"{self.dtype_indices}*")  # [2, kernelProd, MaxSize]
        code.arg("indice_num_per_loc", f"int*")  # [kernelProd]

        code.arg("num_indices_in", "int")
        code.arg("indices_pair_size", "int")

        code.arg("RS", "int")
        code.raw(f"""
        int filter_offset = blockIdx.y;
        loc_iter.set_filter_offset(filter_offset);
        int indices_pair_size_mul_RS = indices_pair_size * RS;
        int filter_offset_mul_indices_pair_size = filter_offset * indices_pair_size;

        int filter_offset_mul_indices_pair_size_1 = (RS - 1 - filter_offset) * indices_pair_size;
        if (filter_offset == (RS / 2)){{
            for (int i : tv::KernelLoopX<int>(num_indices_in)) {{
                indice_pairs[filter_offset_mul_indices_pair_size + i] = i;
                indice_pairs[indices_pair_size_mul_RS + filter_offset_mul_indices_pair_size + i] = i;
            }}
        }} else {{
            for (int i : tv::KernelLoopX<int>(num_indices_in)) {{
                tv::array<int, {self.ndim + 1}> npq_offset;
                if (loc_iter.query_npq_no_stride(indices_in + i * {self.ndim + 1}, npq_offset)){{
                    auto offset = loc_iter.layout_npq(npq_offset);
                    // auto item = table.lookup(offset); // performance bound
                    auto table_offset = table.lookup_offset(offset); // performance bound
                    if (table_offset != -1){{
                        auto v = table.value_ptr()[table_offset];
                        int old_num = tv::cuda::atomicAggInc(indice_num_per_loc + filter_offset);
                        indice_pairs[filter_offset_mul_indices_pair_size + old_num] = i;
                        indice_pairs[indices_pair_size_mul_RS + filter_offset_mul_indices_pair_size + old_num] = v;
                        indice_pairs[filter_offset_mul_indices_pair_size_1 + old_num] = v;
                        indice_pairs[indices_pair_size_mul_RS + filter_offset_mul_indices_pair_size_1 + old_num] = i;
                    }}
                }}
            }}
        }}
        """)
        return code

    @pccm.cuda.cuda_global_function
    def calc_subm_conv_indices_mask(self):
        code = pccm.FunctionCode()
        code.targ("TTable")
        code.targ("TConvLocIter")
        code.arg("loc_iter", f"TConvLocIter")  # [N, ndim + 1]
        code.arg("table", f"TTable")  # [N, ndim + 1]

        code.arg("indices_in", f"const int*")  # [N, ndim + 1]
        code.arg("indice_pairs",
                 f"{self.dtype_indices}*")  # [2, kernelProd, MaxSize]
        code.arg("mask", f"uint32_t*")  # [kernelProd]

        code.arg("num_indices", "int")
        code.arg("indices_pair_size", "int")

        code.arg("RS", "int")
        code.arg("is_train", "bool")
        code.arg("mask_int_count", "int", "1")

        code.raw(f"""
        int filter_offset = blockIdx.y;
        uint32_t filter_mask_out = (1u << (filter_offset % 32));
        uint32_t filter_mask_out_offset = filter_offset / 32;
        uint32_t filter_mask_in = (1u << ((RS - 1 - filter_offset) % 32));
        uint32_t filter_mask_in_offset = (RS - 1 - filter_offset) / 32;
        // uint32_t filter_mask_center = (1u << (RS / 2));

        loc_iter.set_filter_offset(filter_offset);
        int indices_pair_size_mul_RS = indices_pair_size * RS;
        int filter_offset_mul_indices_pair_size = filter_offset * indices_pair_size;

        int filter_offset_mul_indices_pair_size_1 = (RS - 1 - filter_offset) * indices_pair_size;
        if (filter_offset == (RS / 2)){{
            for (int i : tv::KernelLoopX<int>(num_indices)) {{
                // atomicOr(mask + i, filter_mask_center);
                indice_pairs[filter_offset_mul_indices_pair_size + i] = i;
                if (is_train){{
                    indice_pairs[indices_pair_size_mul_RS + filter_offset_mul_indices_pair_size + i] = i;
                }}
            }}
        }} else {{
            for (int output_index : tv::KernelLoopX<int>(num_indices)) {{
                // find input offset from output offset
                tv::array<int, {self.ndim + 1}> nhw_offset;
                // table: input indice coord to output index (or output indice coord to input index)
                if (loc_iter.query_nhw(indices_in + output_index * {self.ndim + 1}, nhw_offset)){{
                    auto offset = loc_iter.layout_npq(nhw_offset);
                    // auto item = table.lookup(offset);
                    auto table_offset = table.lookup_offset(offset); // performance bound
                    if (table_offset != -1){{
                        auto input_index = table.value_ptr()[table_offset]; // we find a input indice idx.
                        atomicOr(mask + output_index * mask_int_count + filter_mask_out_offset, filter_mask_out);
                        atomicOr(mask + input_index * mask_int_count + filter_mask_in_offset, filter_mask_in);
                        // for this output, we set correct input idx.
                        indice_pairs[filter_offset_mul_indices_pair_size + output_index] = input_index;
                        if (is_train){{
                            indice_pairs[indices_pair_size_mul_RS + filter_offset_mul_indices_pair_size + input_index] = output_index;
                        }}
                        // the output in "input location" connect this output idx in another location.
                        indice_pairs[filter_offset_mul_indices_pair_size_1 + input_index] = output_index;
                        if (is_train){{
                            indice_pairs[indices_pair_size_mul_RS + filter_offset_mul_indices_pair_size_1 + output_index] = input_index;
                        }}
                    }}
                }}
            }}
        }}
        """)
        return code

    @pccm.cuda.cuda_global_function
    def calc_subm_conv_indices_split_mask(self):
        code = pccm.FunctionCode()
        code.targ("TTable")
        code.targ("TConvLocIter")
        code.arg("loc_iter", f"TConvLocIter")  # [N, ndim + 1]

        code.arg("table", f"TTable")  # [N, ndim + 1]

        code.arg("indices_in", f"const int*")  # [N, ndim + 1]
        code.arg("indice_pairs",
                 f"{self.dtype_indices}*")  # [2, kernelProd, MaxSize]
        code.arg("mask1", f"uint32_t*")  # [kernelProd]
        code.arg("mask2", f"uint32_t*")  # [kernelProd]

        code.arg("num_indices", "int")
        code.arg("indices_pair_size", "int")

        code.arg("RS", "int")
        code.arg("is_train", "bool")

        code.raw(f"""
        int filter_offset = blockIdx.y;
        uint32_t filter_mask_out = (1u << (filter_offset));
        uint32_t filter_mask_in = (1u << (RS - 1 - filter_offset));
        // uint32_t filter_mask_center = (1u << (RS / 2));

        loc_iter.set_filter_offset(filter_offset);
        auto indice_ptr_inv = indice_pairs + indices_pair_size * RS;
        int filter_offset_mul_indices_pair_size = filter_offset * indices_pair_size;
        int filter_offset_mul_indices_pair_size_1 = (RS - 1 - filter_offset) * indices_pair_size;
        if (filter_offset == (RS / 2)){{
            for (int i : tv::KernelLoopX<int>(num_indices)) {{
                indice_pairs[filter_offset_mul_indices_pair_size + i] = i;
                if (is_train){{
                    indice_ptr_inv[filter_offset_mul_indices_pair_size + i] = i;
                }}
            }}
        }} else {{
            for (int output_index : tv::KernelLoopX<int>(num_indices)) {{
                // find input offset from output offset
                tv::array<int, {self.ndim + 1}> nhw_offset;
                // table: input indice coord to output index (or output indice coord to input index)
                if (loc_iter.query_nhw(indices_in + output_index * {self.ndim + 1}, nhw_offset)){{
                    auto offset = loc_iter.layout_npq(nhw_offset);
                    auto table_offset = table.lookup_offset(offset); // performance bound
                    if (table_offset != -1){{
                        auto input_index = table.value_ptr()[table_offset]; // we find a input indice idx.
                        atomicOr(mask1 + output_index, filter_mask_out);
                        atomicOr(mask2 + input_index, filter_mask_in);
                        // for this output, we set correct input idx.
                        indice_pairs[filter_offset_mul_indices_pair_size + output_index] = input_index;
                        // the output in "input location" connect this output idx in another location.
                        indice_pairs[filter_offset_mul_indices_pair_size_1 + input_index] = output_index;
                        if (is_train){{
                            indice_ptr_inv[filter_offset_mul_indices_pair_size + input_index] = output_index;
                            indice_ptr_inv[filter_offset_mul_indices_pair_size_1 + output_index] = input_index;
                        }}
                    }}
                }}
            }}
        }}
        """)
        return code

    @pccm.cuda.static_function
    def generate_conv_inds_stage1(self):
        code = pccm.FunctionCode()
        code.arg("indices", "tv::Tensor")
        code.arg("indice_pairs, indice_pairs_uniq, indice_num_per_loc",
                 "tv::Tensor")
        code.arg("batch_size", "int")
        code.arg("output_dims, input_dims", f"tv::array<int, {self.ndim}>")
        code.arg("ksize, stride, padding, dilation",
                 f"tv::array<int, {self.ndim}>")
        code.arg("transposed", f"bool", "false")

        code.arg("stream_int", f"std::uintptr_t", "0")

        code.raw(f"""
        // TODO stream
        // TODO handle num input == 0
        int kv = ksize.op<tv::arrayops::prod>();
        
        TV_ASSERT_RT_ERR(kv == indice_pairs.dim(1), "error");

        // indice_pairs: [2, kv, num_act_in]
        // indice_pairs_uniq: [num_act_in * kv + 1]
        tv::check_shape(indice_pairs, {{2, kv, -1}});

        // TV_ASSERT_RT_ERR(indice_pairs.dim(-1) == indices.dim(0), "error");

        tv::check_shape(indice_num_per_loc, {{kv}});
        int64_t uniq_size = indice_pairs.size() / 2 + 1;
        TV_ASSERT_RT_ERR(indice_pairs_uniq.dim(0) >= uniq_size, "error");
        TV_ASSERT_RT_ERR(indice_num_per_loc.dim(0) == kv, "error");

        tv::cuda::Launch launcher_num_act_in(indices.dim(0), reinterpret_cast<cudaStream_t>(stream_int));
        // tv::cuda::Launch launcher_num_act_in_2(indices.dim(0));
        launcher_num_act_in.blocks.y = kv;
        ConvProblem problem(batch_size, 1, 1, input_dims, output_dims, ksize, padding, stride, dilation);
        bool use_int32 = problem.check_npq_not_overflow();
        tv::cuda::Launch launcher_clean_uniq(uniq_size, reinterpret_cast<cudaStream_t>(stream_int));
        """)
        for x in codeops.dispatch_ints(code, [0, 1], "int(use_int32)"):
            loc_type = "ConvLocIter" if x == 1 else "ConvLocIter64"
            code.raw(f"""
            {loc_type} loc_iter(problem);
            tv::dispatch<int32_t, int64_t>(indice_pairs_uniq.dtype(), [&](auto I){{
                using T = TV_DECLTYPE(I);
                TV_ASSERT_RT_ERR(input_dims.op<tv::arrayops::prod>() < std::numeric_limits<T>::max(), 
                    "kernel volume must smaller than max value of T");
                launcher_clean_uniq(clean_indices_uniq<T>, indice_pairs_uniq.data_ptr<T>(), uniq_size);
                launcher_num_act_in(calc_conv_indices_stage1<T, {loc_type}>, loc_iter, indices.data_ptr<const int>(), 
                    indice_pairs.data_ptr<{self.dtype_indices}>(), 
                    indice_pairs_uniq.data_ptr<T>(), indice_num_per_loc.data_ptr<int>(), indices.dim(0),
                    indice_pairs.dim(2), kv, transposed);
            }});
            """)
        return code  # .ret("int")

    @pccm.cuda.static_function
    def generate_conv_inds_stage1_5(self):
        code = pccm.FunctionCode()
        code.add_dependency(ThrustLib)
        code.arg("indice_pairs_uniq", "tv::Tensor")
        code.arg("uniq_size", "int64_t")
        code.arg("stream_int", f"std::uintptr_t", "0")
        code.raw(f"""
        int num_out_act = 0;
        tv::dispatch<int32_t, int64_t>(indice_pairs_uniq.dtype(), [&](auto I){{
            using T = TV_DECLTYPE(I);
            thrust::device_ptr<T> ptr_tr(indice_pairs_uniq.data_ptr<T>());
            auto thrust_ctx = thrust::cuda::par.on(reinterpret_cast<cudaStream_t>(stream_int));
            thrust::sort(thrust_ctx, ptr_tr, ptr_tr + uniq_size);
            auto new_end = thrust::unique(thrust_ctx, ptr_tr, ptr_tr + uniq_size);
            num_out_act = new_end - ptr_tr - 1;
        }});
        return num_out_act;
        """)
        return code.ret("int")

    @pccm.cuda.static_function
    def generate_conv_inds_stage2(self):
        code = pccm.FunctionCode()
        code.arg("indices, hashdata_k, hashdata_v", "tv::Tensor")
        code.arg(
            "indice_pairs, indice_pairs_uniq, indice_pairs_uniq_before_sort, out_inds",
            "tv::Tensor")
        code.arg("indice_num_per_loc", "tv::Tensor")

        code.arg("num_out_act", "int")
        code.arg("batch_size", "int")
        code.arg("output_dims, input_dims", f"tv::array<int, {self.ndim}>")
        code.arg("ksize, stride, padding, dilation",
                 f"tv::array<int, {self.ndim}>")
        code.arg("transposed", f"bool", "false")
        code.arg("stream_int", f"std::uintptr_t", "0")
        code.arg("use_bound_algo", "bool", "false")

        code.raw(f"""
        auto custream = reinterpret_cast<cudaStream_t>(stream_int);
        // use_bound_algo = true;
        // TODO stream
        // TODO handle num input == 0
        int kv = ksize.op<tv::arrayops::prod>();
        TV_ASSERT_RT_ERR(kv == indice_pairs.dim(1), "error");
        TV_ASSERT_RT_ERR(hashdata_k.dtype() == indice_pairs_uniq.dtype(), "error");
        TV_ASSERT_RT_ERR(hashdata_v.dtype() == tv::int32, "error");
        auto ctx = tv::Context();
        ctx.set_cuda_stream(custream);

        // indice_pairs: [2, kv, num_act_in_bounded]
        // indice_pairs_uniq: [indice_pairs.size() / 2 + 1]
        // out_inds: [MaxSize, {self.ndim + 1}]
        // auto timer = tv::CudaContextTimer<>();
        int64_t uniq_size = indice_pairs.size() / 2 + 1;
        TV_ASSERT_RT_ERR(indice_pairs_uniq.dim(0) >= num_out_act, "error");
        TV_ASSERT_RT_ERR(out_inds.dim(0) >= num_out_act && out_inds.dim(1) == {self.ndim + 1}, "error");
        tv::cuda::Launch launcher_num_act_in(indices.dim(0), custream);
        launcher_num_act_in.blocks.y = kv;
        ConvProblem problem(batch_size, 1, 1, input_dims, output_dims, ksize, padding, stride, dilation);
        bool use_int32 = problem.check_npq_not_overflow();

        // TODO handle invalid num_out_act
        indice_pairs_uniq = indice_pairs_uniq.slice_first_axis(0, num_out_act);
        tv::cuda::Launch lanucher_build_hash(num_out_act, custream);
        """)
        with code.block(
                "",
                "tv::dispatch<int32_t, int64_t>(hashdata_k.dtype(), [&](auto I){",
                "});"):
            code.raw(f"""
            using V = {self.dtype_indices};
            using K = TV_DECLTYPE(I);
            using table_t =
                tv::hash::LinearHashTableSplit<K, V, tv::hash::Murmur3Hash<K>,
                                            tv::hash::default_empty_key_v<K>, false>;
            TV_ASSERT_RT_ERR(hashdata_k.dim(0) >= num_out_act, "hash size not enough");
            table_t hash = table_t(hashdata_k.data_ptr<K>(), hashdata_v.data_ptr<V>(), hashdata_k.dim(0));
            tv::hash::clear_map_split(hash, custream);
            // hash.clear(custream);
            """)
            for x in codeops.dispatch_ints(code, [0, 1],
                                           "int(use_int32)"):
                loc_type = "ConvLocIter" if x == 1 else "ConvLocIter64"
                code.raw(f"""
                {loc_type} loc_iter(problem);
                lanucher_build_hash(build_conv_hash_table<table_t, std::decay_t<decltype(loc_iter.layout_npq)>>, hash, 
                    out_inds.data_ptr<int>(), indice_pairs_uniq.data_ptr<const K>(), 
                    loc_iter.layout_npq, num_out_act);
                """)
            code.raw(f"""
            if (!use_bound_algo){{
                launcher_num_act_in(calc_conv_indices_stage2<table_t>, hash, 
                    indice_pairs_uniq_before_sort.data_ptr<const K>(),
                    indice_pairs[1].data_ptr<int>(), 
                    indices.dim(0), 
                    indice_pairs.dim(2));
            }}else{{
                indice_num_per_loc.zero_(ctx);
                // copy previous pair in to indice_pairs_uniq
                // we need to ensure size of indice_pairs_uniq larger than pair in
                TV_ASSERT_RT_ERR({pccm.literal(self.dtype_indices == dtypes.int32)}, "error");
                tv::Tensor indice_pairs_in_temp = tv::from_blob(indice_pairs_uniq.raw_data(), {{indice_pairs.dim(1), indice_pairs.dim(2)}}, 
                    indice_pairs.dtype(), indice_pairs.device());
                indice_pairs_in_temp.copy_(indice_pairs[0].view(-1), ctx);
                launcher_num_act_in(calc_conv_indices_stage2_bounded<table_t>, hash, 
                    indice_pairs_uniq_before_sort.data_ptr<const K>(),
                    indice_pairs_in_temp.data_ptr<const int>(),
                    indice_pairs[0].data_ptr<int>(), 
                    indice_pairs[1].data_ptr<int>(), 
                    indice_num_per_loc.data_ptr<int>(),
                    indices.dim(0), 
                    indice_pairs.dim(2));
            }}
            """)
        code.raw(f"""
        return num_out_act;
        """)
        return code.ret("int")

    @pccm.cuda.static_function
    def generate_conv_inds_mask_stage1(self):
        code = pccm.FunctionCode()
        code.arg("indices", "tv::Tensor")
        code.arg("indice_pairs_bwd, indice_pairs_uniq", "tv::Tensor")
        code.arg("indice_num_per_loc", "tv::Tensor")
        code.arg("batch_size", "int")
        code.arg("output_dims, input_dims", f"tv::array<int, {self.ndim}>")
        code.arg("ksize, stride, padding, dilation",
                 f"tv::array<int, {self.ndim}>")
        code.arg("transposed", f"bool", "false")

        code.arg("stream_int", f"std::uintptr_t", "0")

        code.raw(f"""
        // TODO stream
        // TODO handle num input == 0
        int kv = ksize.op<tv::arrayops::prod>();
        int num_act_in = indices.dim(0);
        // indice_pairs_bwd: [kv, num_act_in] or empty
        // indice_pairs_uniq: [kv * num_act_in + 1]
        if (!indice_pairs_bwd.empty()){{
            tv::check_shape(indice_pairs_bwd, {{kv, num_act_in}});
        }}
        tv::check_shape(indice_num_per_loc, {{kv}});
        int64_t uniq_size = kv * num_act_in + 1;

        TV_ASSERT_RT_ERR(indice_pairs_uniq.dim(0) == uniq_size, "error");

        tv::cuda::Launch launcher_num_act_in(indices.dim(0), reinterpret_cast<cudaStream_t>(stream_int));
        // tv::cuda::Launch launcher_num_act_in_2(indices.dim(0));
        launcher_num_act_in.blocks.y = kv;
        ConvProblem problem(batch_size, 1, 1, input_dims, output_dims, ksize, padding, stride, dilation);
        bool use_int32 = problem.check_npq_not_overflow();
        tv::cuda::Launch launcher_clean_uniq(uniq_size, reinterpret_cast<cudaStream_t>(stream_int));
        """)

        for x in codeops.dispatch_ints(code, [0, 1], "int(use_int32)"):
            loc_type = "ConvLocIter" if x == 1 else "ConvLocIter64"
            code.raw(f"""
            {loc_type} loc_iter(problem);
            tv::dispatch<int32_t, int64_t>(indice_pairs_uniq.dtype(), [&](auto I){{
                using T = TV_DECLTYPE(I);
                TV_ASSERT_RT_ERR(input_dims.op<tv::arrayops::prod>() < std::numeric_limits<T>::max(), 
                    "kernel volume must smaller than max value of T");
                launcher_clean_uniq(clean_indices_uniq<T>, indice_pairs_uniq.data_ptr<T>(), uniq_size);
                launcher_num_act_in(calc_conv_indices_stage1_mask<T, {loc_type}>, loc_iter, indices.data_ptr<const int>(), 
                    indice_pairs_bwd.data_ptr<{self.dtype_indices}>(), 
                    indice_pairs_uniq.data_ptr<T>(), indice_num_per_loc.data_ptr<int>(), indices.dim(0),
                    kv, transposed);
            }});
            """)
        return code  # .ret("int")

    @pccm.cuda.static_function
    def generate_conv_inds_mask_stage1_direct_table(self):
        code = pccm.FunctionCode()
        code.arg("indices, hashdata_k, hashdata_v", "tv::Tensor")
        code.arg("indice_pairs_bwd, indice_pairs_uniq", "tv::Tensor")
        code.arg("indice_num_per_loc", "tv::Tensor")
        code.arg("batch_size", "int")
        code.arg("output_dims, input_dims", f"tv::array<int, {self.ndim}>")
        code.arg("ksize, stride, padding, dilation",
                 f"tv::array<int, {self.ndim}>")
        code.arg("transposed", f"bool", "false")

        code.arg("stream_int", f"std::uintptr_t", "0")

        code.raw(f"""
        // TODO stream
        // TODO handle num input == 0
        int kv = ksize.op<tv::arrayops::prod>();
        int num_act_in = indices.dim(0);
        // indice_pairs_bwd: [kv, num_act_in] or empty
        // indice_pairs_uniq: [kv * num_act_in + 1]
        if (!indice_pairs_bwd.empty()){{
            tv::check_shape(indice_pairs_bwd, {{kv, num_act_in}});
        }}
        tv::check_shape(indice_num_per_loc, {{kv}});
        int64_t uniq_size = kv * num_act_in + 1;

        TV_ASSERT_RT_ERR(indice_pairs_uniq.dim(0) == uniq_size, "error");

        tv::cuda::Launch launcher_num_act_in(indices.dim(0), reinterpret_cast<cudaStream_t>(stream_int));
        // tv::cuda::Launch launcher_num_act_in_2(indices.dim(0));
        launcher_num_act_in.blocks.y = kv;
        ConvProblem problem(batch_size, 1, 1, input_dims, output_dims, ksize, padding, stride, dilation);
        tv::cuda::Launch launcher_clean_uniq(uniq_size, reinterpret_cast<cudaStream_t>(stream_int));
        bool use_int32 = problem.check_npq_not_overflow();

        """)
        with code.block(
                "",
                "tv::dispatch<int32_t, int64_t>(indice_pairs_uniq.dtype(), [&](auto I){",
                "});"):
            code.raw(f"""
            using V = {self.dtype_indices};
            using K = TV_DECLTYPE(I);
            using table_t =
                tv::hash::LinearHashTableSplit<K, V, tv::hash::Murmur3Hash<K>,
                                            tv::hash::default_empty_key_v<K>, false>;
            table_t table = table_t(hashdata_k.data_ptr<K>(), hashdata_v.data_ptr<V>(), hashdata_k.dim(0));
            tv::hash::clear_map_split(table, reinterpret_cast<cudaStream_t>(stream_int));
            using T = TV_DECLTYPE(I);
            TV_ASSERT_RT_ERR(input_dims.op<tv::arrayops::prod>() < std::numeric_limits<T>::max(), 
                "kernel volume must smaller than max value of T");
            launcher_clean_uniq(clean_indices_uniq<T>, indice_pairs_uniq.data_ptr<T>(), uniq_size);
            """)
            for x in codeops.dispatch_ints(code, [0, 1],
                                           "int(use_int32)"):
                loc_type = "ConvLocIter" if x == 1 else "ConvLocIter64"
                code.raw(f"""
                {loc_type} loc_iter(problem);
                launcher_num_act_in(calc_conv_indices_stage1_mask_direct_table<T, table_t, {loc_type}>, table, 
                    loc_iter, indices.data_ptr<const int>(), 
                    indice_pairs_bwd.data_ptr<{self.dtype_indices}>(), 
                    indice_pairs_uniq.data_ptr<T>(), indice_num_per_loc.data_ptr<int>(), 
                    indices.dim(0),
                    kv, transposed);
                """)
        return code

    def generate_conv_inds_stage2_mask_template(self, is_direct_table: bool):
        """here indice_pairs_uniq may be bounded, some
        points may be dropped.
        """
        code = pccm.FunctionCode()
        code.arg("indices, hashdata_k, hashdata_v", "tv::Tensor")
        code.arg(
            "indice_pairs_fwd, indice_pairs_bwd, indice_pairs_uniq, indice_pairs_uniq_before_sort, out_inds",
            "tv::Tensor")
        code.arg("mask_fwd, mask_bwd", "tv::Tensor")

        code.arg("num_out_act", "int")
        code.arg("batch_size", "int")
        code.arg("output_dims, input_dims", f"tv::array<int, {self.ndim}>")
        code.arg("ksize, stride, padding, dilation",
                 f"tv::array<int, {self.ndim}>")
        code.arg("transposed", f"bool", "false")
        code.arg("stream_int", f"std::uintptr_t", "0")
        code.arg("mask_int_count", "int", "1")

        code.raw(f"""
        auto custream = reinterpret_cast<cudaStream_t>(stream_int);
        // TODO stream
        // TODO handle num input == 0
        int kv = ksize.op<tv::arrayops::prod>();
        // indice_pairs_bwd: [kv, num_act_in]  or empty
        // indice_pairs_fwd: [kv, num_act_out]
        auto ctx = tv::Context();
        ctx.set_cuda_stream(custream);
        int num_act_in = indices.dim(0);
        int num_act_out = num_out_act;
        """)
        if not is_direct_table:
            code.raw(f"""
            TV_ASSERT_RT_ERR(hashdata_k.dtype() == indice_pairs_uniq.dtype(), "error");
            """)
        code.raw(f"""
        TV_ASSERT_RT_ERR(hashdata_v.dtype() == tv::int32, "error");
        // out_inds: [num_out_act, {self.ndim + 1}]
        // auto timer = tv::CudaContextTimer<>();
        if (!indice_pairs_bwd.empty()){{
            tv::check_shape(indice_pairs_bwd, {{kv, num_act_in}});
        }}
        tv::check_shape(indice_pairs_fwd, {{kv, num_act_out}});
        tv::check_shape(out_inds, {{num_out_act, {self.ndim + 1}}});

        tv::cuda::Launch launcher_num_act_in(num_act_in, custream);
        launcher_num_act_in.blocks.y = kv;
        tv::cuda::Launch launcher_num_act_in_no_y(num_act_in, custream);

        ConvProblem problem(batch_size, 1, 1, input_dims, output_dims, ksize, padding, stride, dilation);

        tv::cuda::Launch lanucher_build_hash(num_out_act, custream);
        bool use_int32 = problem.check_npq_not_overflow();

        // TODO handle invalid num_out_act
        """)
        if not is_direct_table:
            code.raw(f"""
            indice_pairs_uniq = indice_pairs_uniq.slice_first_axis(0, num_out_act);
            """)
        with code.block(
                "",
                start=
                "tv::dispatch<int32_t, int64_t>(hashdata_k.dtype(), [&](auto I){",
                end="});"):
            code.raw(f"""
            using V = {self.dtype_indices};
            using K = TV_DECLTYPE(I);
            using table_t =
                tv::hash::LinearHashTableSplit<K, V, tv::hash::Murmur3Hash<K>,
                                            tv::hash::default_empty_key_v<K>, false>;
            TV_ASSERT_RT_ERR(hashdata_k.dim(0) >= num_out_act, "hash size not enough");
            table_t hash = table_t(hashdata_k.data_ptr<K>(), hashdata_v.data_ptr<V>(), hashdata_k.dim(0));
            """)
            if not is_direct_table:
                code.raw(f"""
                tv::hash::clear_map_split(hash, custream);
                """)
                # direct table built in stage 1.
                for x in codeops.dispatch_ints(code, [0, 1],
                                               "int(use_int32)"):
                    loc_type = "ConvLocIter" if x == 1 else "ConvLocIter64"
                    code.raw(f"""
                    {loc_type} loc_iter(problem);
                    lanucher_build_hash(build_conv_hash_table<table_t, std::decay_t<decltype(loc_iter.layout_npq)>>, hash, 
                        out_inds.data_ptr<int>(), indice_pairs_uniq.data_ptr<const K>(), 
                        loc_iter.layout_npq, num_out_act);
                    """)
            code.raw(f"""
            if (!mask_bwd.empty()){{
                launcher_num_act_in(calc_conv_indices_stage2_mask<table_t, {pccm.literal(is_direct_table)}>, hash, 
                    indice_pairs_fwd.data_ptr<int>(), indice_pairs_bwd.data_ptr<int>(), 
                    indice_pairs_uniq_before_sort.data_ptr<K>(),
                    mask_fwd.data_ptr<uint32_t>(), mask_bwd.data_ptr<uint32_t>(),
                    num_act_in, indice_pairs_fwd.dim(1),
                    mask_int_count);
                launcher_num_act_in_no_y(calc_conv_indices_stage2_mask_output, 
                    indice_pairs_bwd.data_ptr<int>(), 
                    mask_bwd.data_ptr<uint32_t>(),
                    num_act_in, kv,
                    mask_int_count);
                if (mask_fwd.dim(0) == 2){{
                    mask_fwd[1].copy_(mask_fwd[0], ctx);
                }}
                if (mask_bwd.dim(0) == 2){{
                    mask_bwd[1].copy_(mask_bwd[0], ctx);
                }}
            }}else{{
                launcher_num_act_in(calc_conv_indices_stage2_inference_mask<table_t, {pccm.literal(is_direct_table)}>, hash, 
                    indice_pairs_fwd.data_ptr<int>(), indice_pairs_bwd.data_ptr<int>(), 
                    indice_pairs_uniq_before_sort.data_ptr<K>(),
                    mask_fwd.data_ptr<uint32_t>(),
                    num_act_in, indice_pairs_fwd.dim(1),
                    mask_int_count);
                if (mask_fwd.dim(0) == 2){{
                    mask_fwd[1].copy_(mask_fwd[0], ctx);
                }}
            }}
            """)
        code.raw(f"""
        return num_out_act;
        """)
        return code.ret("int")

    @pccm.cuda.static_function
    def generate_conv_inds_stage2_mask(self):
        """here indice_pairs_uniq may be bounded, some
        points may be dropped.
        """
        return self.generate_conv_inds_stage2_mask_template(False)

    @pccm.cuda.static_function
    def generate_conv_inds_stage2_mask_direct_table(self):
        """here indice_pairs_uniq may be bounded, some
        points may be dropped.
        """
        return self.generate_conv_inds_stage2_mask_template(True)

    @pccm.cuda.static_function
    def unique_and_assign_output_direct_hash(self):
        """unique by hash
        """
        code = pccm.FunctionCode()
        code.arg("hashdata_k, hashdata_v, uniq_cnt", "tv::Tensor")
        code.arg("out_inds", "tv::Tensor")
        code.arg("num_out_bound", "int")
        code.arg("batch_size", "int")
        code.arg("output_dims, input_dims", f"tv::array<int, {self.ndim}>")
        code.arg("ksize, stride, padding, dilation",
                 f"tv::array<int, {self.ndim}>")

        code.arg("stream_int", f"std::uintptr_t", "0")
        code.raw(f"""
        auto custream = reinterpret_cast<cudaStream_t>(stream_int);
        tv::cuda::Launch lanucher_build_hash(hashdata_k.size(), custream);
        ConvProblem problem(batch_size, 1, 1, input_dims, output_dims, ksize, padding, stride, dilation);
        bool use_int32 = problem.check_npq_not_overflow();
        auto tvctx = tv::Context();
        tvctx.set_cuda_stream(reinterpret_cast<cudaStream_t>(stream_int));
        if (num_out_bound <= 0){{
            num_out_bound = hashdata_k.size();
        }}
        """)
        for x in codeops.dispatch_ints(code, [0, 1], "int(use_int32)"):
            loc_type = "ConvLocIter" if x == 1 else "ConvLocIter64"
            code.raw(f"""
            {loc_type} loc_iter(problem);
            tv::dispatch<int32_t, int64_t>(hashdata_k.dtype(), [&](auto I){{
                using V = {self.dtype_indices};
                using K = TV_DECLTYPE(I);
                using table_t =
                    tv::hash::LinearHashTableSplit<K, V, tv::hash::Murmur3Hash<K>,
                                                tv::hash::default_empty_key_v<K>, false>;
                table_t table = table_t(hashdata_k.data_ptr<K>(), hashdata_v.data_ptr<V>(), hashdata_k.dim(0));
                lanucher_build_hash(arange_hash_table_and_assign_out<table_t, std::decay_t<decltype(loc_iter.layout_npq)>>, table, 
                    out_inds.data_ptr<int>(), uniq_cnt.data_ptr<int>(), num_out_bound,
                    loc_iter.layout_npq);
            }});
            """)
        code.raw(f"""
        auto uniq_cnt_cpu = uniq_cnt.cpu(tvctx);
        return std::min(uniq_cnt_cpu.data_ptr<int>()[0], num_out_bound);
        """)
        return code.ret("int")

    @pccm.cuda.static_function
    def unique_hash(self):
        """unique by hash
        """
        code = pccm.FunctionCode()
        code.arg("hashdata_k, hashdata_v, uniq_cnt, out_indices_offset",
                 "tv::Tensor")
        code.arg("num_out_bound", "int")
        code.arg("stream_int", f"std::uintptr_t", "0")
        code.raw(f"""
        auto custream = reinterpret_cast<cudaStream_t>(stream_int);
        tv::cuda::Launch lanucher_build_hash(hashdata_k.size(), custream);
        auto tvctx = tv::Context();
        tvctx.set_cuda_stream(reinterpret_cast<cudaStream_t>(stream_int));
        if (num_out_bound <= 0){{
            num_out_bound = out_indices_offset.dim(0);
        }}
        tv::dispatch<int32_t, int64_t>(hashdata_k.dtype(), [&](auto I){{
            using V = {self.dtype_indices};
            using K = TV_DECLTYPE(I);
            using table_t =
                tv::hash::LinearHashTableSplit<K, V, tv::hash::Murmur3Hash<K>,
                                            tv::hash::default_empty_key_v<K>, false>;
            table_t table = table_t(hashdata_k.data_ptr<K>(), hashdata_v.data_ptr<V>(), hashdata_k.dim(0));
            lanucher_build_hash(arange_hash_table<table_t>, table, 
                out_indices_offset.data_ptr<K>(),
                uniq_cnt.data_ptr<int>(), num_out_bound);
        }});
        auto uniq_cnt_cpu = uniq_cnt.cpu(tvctx);
        return std::min(uniq_cnt_cpu.data_ptr<int>()[0], num_out_bound);
        """)
        return code.ret("int")

    @pccm.cuda.static_function
    def assign_output_direct_hash(self):
        """unique by hash
        """
        code = pccm.FunctionCode()
        code.arg("out_indices_offset", "tv::Tensor")
        code.arg("out_inds", "tv::Tensor")
        code.arg("batch_size", "int")
        code.arg("output_dims, input_dims", f"tv::array<int, {self.ndim}>")
        code.arg("ksize, stride, padding, dilation",
                 f"tv::array<int, {self.ndim}>")

        code.arg("stream_int", f"std::uintptr_t", "0")
        code.raw(f"""
        auto custream = reinterpret_cast<cudaStream_t>(stream_int);
        tv::cuda::Launch lanucher_build_hash(out_inds.dim(0), custream);
        TV_ASSERT_RT_ERR(out_indices_offset.dim(0) >= out_inds.dim(0), "error");
        ConvProblem problem(batch_size, 1, 1, input_dims, output_dims, ksize, padding, stride, dilation);
        bool use_int32 = problem.check_npq_not_overflow();

        auto tvctx = tv::Context();
        tvctx.set_cuda_stream(reinterpret_cast<cudaStream_t>(stream_int));
        """)
        for x in codeops.dispatch_ints(code, [0, 1], "int(use_int32)"):
            loc_type = "ConvLocIter" if x == 1 else "ConvLocIter64"
            code.raw(f"""
            {loc_type} loc_iter(problem);
            tv::dispatch<int32_t, int64_t>(out_indices_offset.dtype(), [&](auto I){{
                using K = TV_DECLTYPE(I);
                lanucher_build_hash(assign_out_indices<K, std::decay_t<decltype(loc_iter.layout_npq)>>, out_inds.data_ptr<int>(),
                    out_indices_offset.data_ptr<const K>(),
                    loc_iter.layout_npq, out_inds.dim(0));
            }});
            """)
        return code

    @pccm.cuda.static_function
    def generate_subm_conv_inds(self):
        code = pccm.FunctionCode()
        code.arg("indices, hashdata_k, hashdata_v", "tv::Tensor")
        code.arg("indice_pairs, out_inds, indice_num_per_loc", "tv::Tensor")
        code.arg("batch_size", "int")
        code.arg("input_dims", f"tv::array<int, {self.ndim}>")
        code.arg("ksize, dilation", f"tv::array<int, {self.ndim}>")
        code.arg("indice_pair_mask", "tv::Tensor", "tv::Tensor()",
                 "cumm.tensorview.Tensor = Tensor()")
        code.arg("is_train", "bool", "true")
        code.arg("stream_int", f"std::uintptr_t", "0")
        code.arg("mask_int_count", "int", "1")

        code.raw(f"""
        int num_act_in_real = indices.dim(0);
        auto custream = reinterpret_cast<cudaStream_t>(stream_int);
        auto ctx = tv::Context();
        ctx.set_cuda_stream(custream);
        if (!indice_pair_mask.empty()){{
            // TV_ASSERT_INVALID_ARG(ksize.op<tv::arrayops::prod>() <= 32, "for now only support 32bit mask");
        }}
        // TODO stream
        // TODO handle num input == 0
        tv::array<int, {self.ndim}> stride, padding;
        for (int i = 0; i < {self.ndim}; ++i){{
            TV_ASSERT_RT_ERR(ksize[i] % 2 == 1, "subm only support odd ksize");
            stride[i] = 1;
            padding[i] = (ksize[i] / 2) * dilation[i];
        }}
        int kv = ksize.op<tv::arrayops::prod>();
        TV_ASSERT_RT_ERR(kv == indice_pairs.dim(1), "error");
        // indice_pairs: [1 or 2, kv, num_act_in] if mask else [2, kv, num_act_in]
        // out_inds: [MaxSize, {self.ndim + 1}]

        TV_ASSERT_RT_ERR(indice_num_per_loc.dim(0) == kv, "error");
        tv::cuda::Launch launcher_num_act_in(num_act_in_real, custream);
        launcher_num_act_in.blocks.y = (kv / 2) + 1;
        // launcher_num_act_in.blocks.y = kv;
        ConvProblem problem(batch_size, 1, 1, input_dims, input_dims, ksize, padding, stride, dilation);
        bool use_int32 = problem.check_npq_not_overflow();
        tv::cuda::Launch lanucher_build_hash(num_act_in_real, custream);
        """)
        for x in codeops.dispatch_ints(code, [0, 1], "int(use_int32)"):
            loc_type = "ConvLocIter" if x == 1 else "ConvLocIter64"
            code.raw(f"""
            {loc_type} loc_iter(problem);
            tv::dispatch<int32_t, int64_t>(hashdata_k.dtype(), [&](auto I){{
                using V = {self.dtype_indices};
                using K = TV_DECLTYPE(I);
                TV_ASSERT_RT_ERR(input_dims.op<tv::arrayops::prod>() < std::numeric_limits<K>::max(), 
                    "kernel volume must smaller than max value of K");

                using table_t =
                    tv::hash::LinearHashTableSplit<K, V, tv::hash::Murmur3Hash<K>,
                                                tv::hash::default_empty_key_v<K>, false>;
                TV_ASSERT_RT_ERR(hashdata_k.dim(0) >= num_act_in_real, "hash size not enough");
                table_t hash = table_t(hashdata_k.data_ptr<K>(), hashdata_v.data_ptr<V>(), hashdata_k.dim(0));
                tv::hash::clear_map_split(hash, custream);
                lanucher_build_hash(build_subm_conv_hash_table<table_t, std::decay_t<decltype(loc_iter.layout_npq)>>, hash, indices.data_ptr<const int>(),
                    loc_iter.layout_npq, num_act_in_real);
                if (!indice_pair_mask.empty()){{
                    TV_ASSERT_RT_ERR(indice_pairs.ndim() == 3, "error");
                    TV_ASSERT_RT_ERR(indice_pairs.dim(0) == (is_train ? 2 : 1), "error");
                    TV_ASSERT_INVALID_ARG(indice_pair_mask.ndim() == 2, "error");
                    // indice_pair_mask: [mask_split_count, num_act_in]
                    if (indice_pair_mask.dim(0) == 2){{
                        auto mask_0 = indice_pair_mask[0].slice_first_axis(0, num_act_in_real);
                        auto mask_1 = indice_pair_mask[1].slice_first_axis(0, num_act_in_real);
                        tv::cuda::Launch lanucher_fill(num_act_in_real, custream);
                        lanucher_fill(cudakers::fill_kernel<uint32_t>, mask_0.data_ptr<uint32_t>(), (1 << (kv / 2)), indices.dim(0));
                        mask_1.zero_(ctx);
                        auto kernel = &calc_subm_conv_indices_split_mask<table_t, {loc_type}>;
                        launcher_num_act_in(kernel, loc_iter, hash,  
                            indices.data_ptr<const int>(), indice_pairs.data_ptr<int>(), 
                            mask_0.data_ptr<uint32_t>(), mask_1.data_ptr<uint32_t>(), 
                            indices.dim(0), indice_pairs.dim(2), kv, is_train);

                    }}else{{
                        // indice_pair_mask: [1, num_act_in]
                        tv::cuda::Launch lanucher_fill(num_act_in_real, custream);
                        lanucher_fill(cudakers::fill_kernel<uint32_t>, indice_pair_mask.data_ptr<uint32_t>(), (1 << (kv / 2)), indices.dim(0));
                        TV_ASSERT_RT_ERR(indice_pair_mask.dim(0) == 1, "error");
                        launcher_num_act_in(calc_subm_conv_indices_mask<table_t, {loc_type}>, loc_iter, hash, 
                            indices.data_ptr<const int>(), indice_pairs.data_ptr<int>(), 
                            indice_pair_mask.data_ptr<uint32_t>(), indices.dim(0), indice_pairs.dim(2), kv, is_train);
                    }}
                }}else{{
<<<<<<< HEAD
                    // indice_pair_mask: [1, num_act_in]
                    tv::cuda::Launch lanucher_fill(num_act_in_real, custream);
                    if (mask_int_count == 1)
                        lanucher_fill(cudakers::fill_kernel<uint32_t>, indice_pair_mask.data_ptr<uint32_t>(), (1 << (kv / 2)), indices.dim(0));
                    else
                        lanucher_fill(init_subm_multiple_mask_int_kernel<uint32_t>, 
                                indice_pair_mask.data_ptr<uint32_t>(), kv / 2, indices.dim(0), mask_int_count);
                    TV_ASSERT_RT_ERR(indice_pair_mask.dim(0) == 1, "error");
                    launcher_num_act_in(calc_subm_conv_indices_mask<table_t>, loc_iter, hash, 
                        indices.data_ptr<const int>(), indice_pairs.data_ptr<int>(), 
                        indice_pair_mask.data_ptr<uint32_t>(), indices.dim(0), indice_pairs.dim(2), kv, is_train, mask_int_count);
=======
                    TV_ASSERT_RT_ERR(indice_pairs.ndim() == 3, "error");
                    TV_ASSERT_RT_ERR(indice_pairs.dim(0) == 2, "error");
                    launcher_num_act_in(calc_subm_conv_indices<table_t, {loc_type}>, loc_iter, hash, indices.data_ptr<const int>(), 
                        indice_pairs.data_ptr<int>(), 
                        indice_num_per_loc.data_ptr<int>(), indices.dim(0), indice_pairs.dim(2), kv);
>>>>>>> bdfbf4a2
                }}
            }});
        return indices.dim(0);
        """)

        return code.ret("int")

    @pccm.cuda.cuda_global_function
    def init_subm_multiple_mask_int_kernel(self):
        code = pccm.FunctionCode()
        code.targ("T")
        code.arg("ptr", "T*")
        code.arg("set_bit", "int")
        code.arg("length", "int")
        code.arg("mask_int_count", "int")
        code.raw(f"""
            int initial_offset = blockIdx.x * blockDim.x + threadIdx.x;
            int bit_offset = set_bit / 32;
            int bit_residue = set_bit % 32;
            for(int offset : tv::KernelLoopX<int>(length)){{
                for (int i=0; i < mask_int_count; ++i)
                    ptr[offset * mask_int_count + i] = (i == bit_offset) * (1 << bit_residue);
            }}
        """)
        return code


class SparseConvIndicesCPU(pccm.ParameterizedClass):

    def __init__(self, problem: ConvProblem, dtype_indices: dtypes.DType):
        super().__init__()
        self.add_dependency(TensorView)
        self.add_include("unordered_map")
        self.loc_iter = ConvOutLocIter(problem)
        self.loc_iter_64 = ConvOutLocIter(problem, True)
        self.add_param_class("spinds", self.loc_iter, "ConvLocIter")
        self.add_param_class("spinds64", self.loc_iter_64, "ConvLocIter64")
        self.add_param_class("spinds", problem, "ConvProblem")

        self.ndim = problem.ndim
        self.dtype_indices = dtype_indices
        self.dtype_indices_uniq = dtype_indices

        assert dtype_indices == dtypes.int32 or dtype_indices == dtypes.int64

    @pccm.static_function
    def generate_subm_conv_inds(self):
        code = pccm.FunctionCode()
        code.arg("indices", "tv::Tensor")
        code.arg("indice_pairs, out_inds, indice_num_per_loc", "tv::Tensor")
        code.arg("batch_size", "int")
        code.arg("input_dims", f"tv::array<int, {self.ndim}>")
        code.arg("ksize, dilation", f"tv::array<int, {self.ndim}>")
        code.raw(f"""
        tv::array<int, {self.ndim}> stride, padding;
        for (int i = 0; i < {self.ndim}; ++i){{
            TV_ASSERT_RT_ERR(ksize[i] % 2 == 1, "subm only support odd ksize");
            stride[i] = 1;
            padding[i] = (ksize[i] / 2) * dilation[i];
        }}
        int kv = ksize.op<tv::arrayops::prod>();
        TV_ASSERT_RT_ERR(input_dims.op<tv::arrayops::prod>() < std::numeric_limits<{self.dtype_indices}>::max(), 
            "kernel volume must smaller than max value of {self.dtype_indices}");
        ConvProblem problem(batch_size, 1, 1, input_dims, input_dims, ksize, padding, stride, dilation);
        bool use_int32 = problem.check_npq_not_overflow();
        """)
        for x in codeops.dispatch_ints(code, [0, 1], "int(use_int32)"):
            loc_type = "ConvLocIter" if x == 1 else "ConvLocIter64"
            code.raw(f"""
            {loc_type} loc_iter(problem);
            int indices_pair_size = indice_pairs.dim(2);
            int indices_pair_size_mul_RS = indices_pair_size * kv;
            auto indice_pairs_ptr = indice_pairs.data_ptr<{self.dtype_indices}>();
            std::unordered_map<{self.dtype_indices}, {self.dtype_indices}> hash;
            auto indices_ptr = indices.data_ptr<const {self.dtype_indices}>();
            int indice_in_num = indices.dim(0);
            for (int i = 0; i < indice_in_num; ++i){{
                {self.dtype_indices} index = loc_iter.layout_npq(indices_ptr);
                hash.insert({{index, i}});
                indices_ptr += {self.ndim + 1};
            }}
            for (int filter_offset = 0; filter_offset < (kv / 2 + 1); ++filter_offset){{
                int filter_offset_mul_indices_pair_size = filter_offset * indices_pair_size;
                int filter_offset_mul_indices_pair_size_1 = (kv - 1 - filter_offset) * indices_pair_size;
                if (filter_offset == kv / 2){{
                    for (int i = 0; i < indice_in_num; ++i){{
                        indice_pairs_ptr[filter_offset_mul_indices_pair_size + i] = i;
                        indice_pairs_ptr[indices_pair_size_mul_RS + filter_offset_mul_indices_pair_size + i] = i;
                    }}
                }}else{{
                    indices_ptr = indices.data_ptr<const {self.dtype_indices}>();
                    auto indice_num_per_loc_ptr = indice_num_per_loc.data_ptr<{self.dtype_indices}>() + filter_offset;
                    for (int i = 0; i < indice_in_num; ++i){{
                        tv::array<int, {self.ndim + 1}> npq_offset;
                        if (loc_iter.query_npq_no_stride(indices_ptr, npq_offset)){{
                            auto index = loc_iter.layout_npq(npq_offset);
                            auto iter = hash.find(index);
                            if (iter != hash.end()){{
                                auto old_num = indice_num_per_loc_ptr[0]++;
                                indice_pairs_ptr[filter_offset_mul_indices_pair_size + old_num] = i;
                                indice_pairs_ptr[indices_pair_size_mul_RS + filter_offset_mul_indices_pair_size + old_num] = iter->second;
                                indice_pairs_ptr[filter_offset_mul_indices_pair_size_1 + old_num] = iter->second;
                                indice_pairs_ptr[indices_pair_size_mul_RS + filter_offset_mul_indices_pair_size_1 + old_num] = i;
                            }}
                        }}
                        indices_ptr += {self.ndim + 1};
                    }}
                }}
                ++loc_iter;
            }}
            """)
        code.raw(f"""
        return indices.dim(0);
        """)
        return code.ret("int")

    @pccm.static_function
    def generate_conv_inds(self):
        code = pccm.FunctionCode()
        code.arg("indices", "tv::Tensor")
        code.arg("indice_pairs, out_inds, indice_num_per_loc", "tv::Tensor")
        code.arg("batch_size", "int")
        code.arg("output_dims, input_dims", f"tv::array<int, {self.ndim}>")
        code.arg("ksize, stride, padding, dilation",
                 f"tv::array<int, {self.ndim}>")
        code.arg("transposed", f"bool", "false")
        code.raw(f"""
        int kv = ksize.op<tv::arrayops::prod>();
        ConvProblem problem(batch_size, 1, 1, input_dims, output_dims, ksize, padding, stride, dilation);
        bool use_int32 = problem.check_npq_not_overflow();
        int num_act = 0;

        """)
        for x in codeops.dispatch_ints(code, [0, 1], "int(use_int32)"):
            loc_type = "ConvLocIter" if x == 1 else "ConvLocIter64"
            code.raw(f"""
            {loc_type} loc_iter(problem);

            int indices_pair_size = indice_pairs.dim(2);
            int indices_pair_size_mul_RS = indices_pair_size * kv;
            auto indice_pairs_ptr = indice_pairs.data_ptr<{self.dtype_indices}>();
            std::unordered_map<{self.dtype_indices}, {self.dtype_indices}> hash;
            auto indices_ptr = indices.data_ptr<const {self.dtype_indices}>();
            auto out_inds_ptr = out_inds.data_ptr<{self.dtype_indices}>();
            TV_ASSERT_RT_ERR(input_dims.op<tv::arrayops::prod>() < std::numeric_limits<{self.dtype_indices}>::max(), 
                "kernel volume must smaller than max value of {self.dtype_indices}");
            int indice_in_num = indices.dim(0);
            {self.dtype_indices} hashval;
            for (int filter_offset = 0; filter_offset < kv; ++filter_offset){{
                int filter_offset_mul_indices_pair_size = filter_offset * indices_pair_size;
                indices_ptr = indices.data_ptr<const {self.dtype_indices}>();
                auto indice_num_per_loc_ptr = indice_num_per_loc.data_ptr<{self.dtype_indices}>() + filter_offset;
                for (int i = 0; i < indice_in_num; ++i){{
                    tv::array<int, {self.ndim + 1}> npq_offset;
                    bool valid;
                    if (transposed){{
                        valid = loc_iter.query_nhw_out(indices_ptr, npq_offset);
                    }}else{{
                        valid = loc_iter.query_npq(indices_ptr, npq_offset);
                    }}
                    if (valid){{
                        auto index = loc_iter.layout_npq(npq_offset);
                        auto iter = hash.find(index);
                        if (iter == hash.end()){{
                            hashval = num_act++;
                            hash.insert({{index, hashval}});
                            for (int k = 0; k < {self.ndim + 1}; ++k){{
                                out_inds_ptr[k] = npq_offset[k];
                            }}
                            out_inds_ptr += {self.ndim + 1};
                        }}else{{
                            hashval = iter->second;
                        }}
                        indice_pairs_ptr[filter_offset_mul_indices_pair_size + indice_num_per_loc_ptr[0]] = i;
                        indice_pairs_ptr[indices_pair_size_mul_RS + filter_offset_mul_indices_pair_size + indice_num_per_loc_ptr[0]++] = hashval;
                    }}
                    indices_ptr += {self.ndim + 1};
                }}
                ++loc_iter;
            }}
            """)
        code.raw(f"""
        return num_act;
        """)
        return code.ret("int")<|MERGE_RESOLUTION|>--- conflicted
+++ resolved
@@ -1580,25 +1580,11 @@
                             indice_pair_mask.data_ptr<uint32_t>(), indices.dim(0), indice_pairs.dim(2), kv, is_train);
                     }}
                 }}else{{
-<<<<<<< HEAD
-                    // indice_pair_mask: [1, num_act_in]
-                    tv::cuda::Launch lanucher_fill(num_act_in_real, custream);
-                    if (mask_int_count == 1)
-                        lanucher_fill(cudakers::fill_kernel<uint32_t>, indice_pair_mask.data_ptr<uint32_t>(), (1 << (kv / 2)), indices.dim(0));
-                    else
-                        lanucher_fill(init_subm_multiple_mask_int_kernel<uint32_t>, 
-                                indice_pair_mask.data_ptr<uint32_t>(), kv / 2, indices.dim(0), mask_int_count);
-                    TV_ASSERT_RT_ERR(indice_pair_mask.dim(0) == 1, "error");
-                    launcher_num_act_in(calc_subm_conv_indices_mask<table_t>, loc_iter, hash, 
-                        indices.data_ptr<const int>(), indice_pairs.data_ptr<int>(), 
-                        indice_pair_mask.data_ptr<uint32_t>(), indices.dim(0), indice_pairs.dim(2), kv, is_train, mask_int_count);
-=======
                     TV_ASSERT_RT_ERR(indice_pairs.ndim() == 3, "error");
                     TV_ASSERT_RT_ERR(indice_pairs.dim(0) == 2, "error");
                     launcher_num_act_in(calc_subm_conv_indices<table_t, {loc_type}>, loc_iter, hash, indices.data_ptr<const int>(), 
                         indice_pairs.data_ptr<int>(), 
-                        indice_num_per_loc.data_ptr<int>(), indices.dim(0), indice_pairs.dim(2), kv);
->>>>>>> bdfbf4a2
+                        indice_num_per_loc.data_ptr<int>(), indices.dim(0), indice_pairs.dim(2), kv, is_train, mask_int_count);
                 }}
             }});
         return indices.dim(0);
