--- conflicted
+++ resolved
@@ -18,98 +18,7 @@
 
 [![Build Status](https://github.com/traveller59/spconv/workflows/build/badge.svg)](https://github.com/traveller59/spconv/actions?query=workflow%3Abuild)
 
-<<<<<<< HEAD
-This is a spatially sparse convolution library like [SparseConvNet](https://github.com/facebookresearch/SparseConvNet) but faster and easy to read. This library provide sparse convolution/transposed, submanifold convolution, inverse convolution and sparse maxpool.
-
-
-2020-5-2, we add ConcatTable, JoinTable, AddTable, and Identity function to build ResNet and Unet in this version of spconv.
-
-
-## Docker:
-
-```docker pull scrin/dev-spconv```, contains python 3.8, cuda 10.1, fish shell, newest pytorch and tensorflow.
-
-## Install on Ubuntu 16.04/18.04
-
-* if you are using pytorch 1.4+ and encounter "nvcc fatal: unknown -Wall", you need to go to torch package dir and remove flags contains "-Wall" in INTERFACE_COMPILE_OPTIONS in Caffe2Targets.cmake. This problem can't be fixed in this project (to avoid this, I need to remove all torch dependency in cuda sources and drop half support).
-
-0. Use ```git clone xxx.git --recursive``` to clone this repo.
-
-1. Install boost headers to your system include path, you can use either ```sudo apt-get install libboost-all-dev``` or download compressed files from boost official website and copy headers to include path.
-
-2. Download cmake >= 3.13.2, then add cmake executables to PATH.
-
-3. Ensure you have installed pytorch 1.0+ in your environment, run ```python setup.py bdist_wheel``` (don't use ```python setup.py install```).
-
-4. Run ```cd ./dist```, use pip to install generated whl file.
-
-## Install on Windows 10 (Not supported for now)
-
-## Compare with SparseConvNet
-
-### Features
-
-* SparseConvNet's Sparse Convolution don't support padding and dilation, spconv support this.
-
-* spconv only contains sparse convolutions, the batchnorm and activations can directly use layers from torch.nn, SparseConvNet contains lots of their own implementation of layers such as batchnorm and activations.
-
-### Speed
-
-* spconv is faster than SparseConvNet due to gpu indice generation and gather-gemm-scatter algorithm. SparseConvNet use hand-written gemm which is slow.
-
-## Usage
-
-### SparseConvTensor
-
-```Python
-features = # your features with shape [N, numPlanes]
-indices = # your indices/coordinates with shape [N, ndim + 1], batch index must be put in indices[:, 0]
-spatial_shape = # spatial shape of your sparse tensor, spatial_shape[i] is shape of indices[:, 1 + i].
-batch_size = # batch size of your sparse tensor.
-x = spconv.SparseConvTensor(features, indices, spatial_shape, batch_size)
-x_dense_NCHW = x.dense() # convert sparse tensor to dense NCHW tensor.
-print(x.sparity) # helper function to check sparity. 
-```
-
-### Sparse Convolution
-
-```Python
-import spconv
-from torch import nn
-class ExampleNet(nn.Module):
-    def __init__(self, shape):
-        super().__init__()
-        self.net = spconv.SparseSequential(
-            spconv.SparseConv3d(32, 64, 3), # just like nn.Conv3d but don't support group and all([d > 1, s > 1])
-            nn.BatchNorm1d(64), # non-spatial layers can be used directly in SparseSequential.
-            nn.ReLU(),
-            spconv.SubMConv3d(64, 64, 3, indice_key="subm0"),
-            nn.BatchNorm1d(64),
-            nn.ReLU(),
-            # when use submanifold convolutions, their indices can be shared to save indices generation time.
-            spconv.SubMConv3d(64, 64, 3, indice_key="subm0"),
-            nn.BatchNorm1d(64),
-            nn.ReLU(),
-            spconv.SparseConvTranspose3d(64, 64, 3, 2),
-            nn.BatchNorm1d(64),
-            nn.ReLU(),
-            spconv.ToDense(), # convert spconv tensor to dense and convert it to NCHW format.
-            nn.Conv3d(64, 64, 3),
-            nn.BatchNorm1d(64),
-            nn.ReLU(),
-        )
-        self.shape = shape
-
-    def forward(self, features, coors, batch_size):
-        coors = coors.int() # unlike torch, this library only accept int coordinates.
-        x = spconv.SparseConvTensor(features, coors, self.shape, batch_size)
-        return self.net(x)# .dense()
-```
-
-### Inverse Convolution
-=======
 ## Breaking changes in Spconv 2.x
->>>>>>> 79a3eaf2
 
 * ```spconv.xxx``` move to ```spconv.pytorch.xxx```, change all ```import spconv``` to ```import spconv.pytorch as spconv``` and ```from spconv.xxx import``` to ```from spconv.pytorch.xxx import```.
 * ```use_hash``` in Sparse Convolution is removed, we only use hash table in 2.x.
